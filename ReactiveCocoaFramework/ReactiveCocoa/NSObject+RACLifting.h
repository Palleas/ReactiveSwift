--- conflicted
+++ resolved
@@ -59,7 +59,6 @@
 // block. It completes only after all the signal arguments complete.
 - (RACSignal *)rac_liftBlock:(id)block withArguments:(id)arg, ... NS_REQUIRES_NIL_TERMINATION;
 
-<<<<<<< HEAD
 // Like -rac_liftBlock:withArguments: but differs by taking the arguments in
 // array form. As a consequence of using an array, nil argument values must be
 // represented by RACTupleNil.
@@ -71,7 +70,7 @@
 //
 // See -rac_liftSelector:withArguments:
 - (RACSignal *)rac_liftBlock:(id)block withArgumentsFromArray:(NSArray *)args;
-=======
+
 // Like -rac_liftSelector:withObjects: but uses higher order messaging instead of
 // a selector and argument list.
 //
@@ -89,6 +88,5 @@
 // messages with void return type will return void. All other messages (such as
 // those with primitive return type) are disallowed.
 - (instancetype)rac_lift;
->>>>>>> 86e1ecdb
 
 @end