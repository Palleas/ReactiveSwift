--- conflicted
+++ resolved
@@ -12,503 +12,524 @@
 
 class HotSignalSpec: QuickSpec {
 	override func spec() {
-<<<<<<< HEAD
+		describe("pipe") {
+			it("should forward values sent to the sink") {
+				let (signal, sink) = HotSignal<Int>.pipe()
+
+				var lastValue: Int?
+				signal.observe { lastValue = $0 }
+
+				expect(lastValue).to(beNil())
+
+				sink.put(1)
+				expect(lastValue).to(equal(1))
+
+				var otherLastValue: Int?
+				signal.observe { otherLastValue = $0 }
+
+				expect(lastValue).to(equal(1))
+				expect(otherLastValue).to(beNil())
+
+				sink.put(2)
+				expect(lastValue).to(equal(2))
+				expect(otherLastValue).to(equal(2))
+			}
+		}
+
+		describe("interval") {
+			it("should fire at the given interval") {
+				let scheduler = TestScheduler()
+				let signal = HotSignal<NSDate>.interval(1, onScheduler: scheduler, withLeeway: 0)
+
+				var fireCount = 0
+				signal.observe { date in
+					expect(date).to(equal(scheduler.currentDate))
+					fireCount++
+				}
+
+				expect(fireCount).to(equal(0))
+
+				scheduler.advanceByInterval(1.5)
+				expect(fireCount).to(equal(1))
+
+				scheduler.advanceByInterval(1)
+				expect(fireCount).to(equal(2))
+
+				scheduler.advanceByInterval(2)
+				expect(fireCount).to(equal(4))
+
+				scheduler.advanceByInterval(0.1)
+				expect(fireCount).to(equal(4))
+			}
+		}
+
+		describe("map") {
+			it("should transform the values of the signal") {
+				let (signal, sink) = HotSignal<Int>.pipe()
+				let newSignal = signal.map { $0 * 2 }
+
+				var latestValue: Int?
+				newSignal.observe { latestValue = $0 }
+
+				expect(latestValue).to(beNil())
+
+				sink.put(1)
+				expect(latestValue).to(equal(2))
+
+				sink.put(3)
+				expect(latestValue).to(equal(6))
+			}
+		}
+
+		describe("filter") {
+			it("should omit values from the signal") {
+				let (signal, sink) = HotSignal<Int>.pipe()
+				let newSignal = signal.filter { $0 % 2 == 0 }
+
+				var latestValue: Int?
+				newSignal.observe { latestValue = $0 }
+
+				expect(latestValue).to(beNil())
+
+				sink.put(1)
+				expect(latestValue).to(beNil())
+
+				sink.put(2)
+				expect(latestValue).to(equal(2))
+
+				sink.put(3)
+				expect(latestValue).to(equal(2))
+
+				sink.put(4)
+				expect(latestValue).to(equal(4))
+			}
+		}
+
+		describe("scan") {
+			it("should accumulate a value") {
+				let (signal, sink) = HotSignal<Int>.pipe()
+				let newSignal = signal.scan(initial: 0) { $0 + $1 }
+
+				var latestValue: Int?
+				newSignal.observe { latestValue = $0 }
+
+				expect(latestValue).to(beNil())
+
+				sink.put(1)
+				expect(latestValue).to(equal(1))
+
+				sink.put(2)
+				expect(latestValue).to(equal(3))
+
+				sink.put(3)
+				expect(latestValue).to(equal(6))
+			}
+		}
+
+		describe("skip") {
+			it("should skip initial values") {
+				let (signal, sink) = HotSignal<Int>.pipe()
+				let newSignal = signal.skip(2)
+
+				var latestValue: Int?
+				newSignal.observe { latestValue = $0 }
+
+				expect(latestValue).to(beNil())
+
+				sink.put(1)
+				expect(latestValue).to(beNil())
+
+				sink.put(2)
+				expect(latestValue).to(beNil())
+
+				sink.put(3)
+				expect(latestValue).to(equal(3))
+			}
+
+			it("should not skip any values when 0") {
+				let (signal, sink) = HotSignal<Int>.pipe()
+				let newSignal = signal.skip(0)
+
+				var latestValue: Int?
+				newSignal.observe { latestValue = $0 }
+
+				expect(latestValue).to(beNil())
+
+				sink.put(1)
+				expect(latestValue).to(equal(1))
+			}
+		}
+
+		describe("skipRepeats") {
+			it("should skip duplicate Equatable values") {
+				let (signal, sink) = HotSignal<Int>.pipe()
+				let newSignal = signal.skipRepeats(identity)
+
+				var count = 0
+				newSignal.observe { _ in
+					count++
+					return ()
+				}
+
+				expect(count).to(equal(0))
+
+				sink.put(3)
+				expect(count).to(equal(1))
+
+				sink.put(3)
+				expect(count).to(equal(1))
+
+				sink.put(5)
+				expect(count).to(equal(2))
+			}
+
+			it("should skip values according to a predicate") {
+				let (signal, sink) = HotSignal<[Int]>.pipe()
+				let newSignal = signal.skipRepeats { $0 == $1 }
+
+				var count = 0
+				newSignal.observe { _ in
+					count++
+					return ()
+				}
+
+				expect(count).to(equal(0))
+
+				sink.put([ 0 ])
+				expect(count).to(equal(1))
+
+				sink.put([ 0 ])
+				expect(count).to(equal(1))
+
+				sink.put([ 0, 1 ])
+				expect(count).to(equal(2))
+			}
+		}
+
+		describe("skipWhile") {
+			it("should skip while the predicate is true") {
+				let (signal, sink) = HotSignal<Int>.pipe()
+				let newSignal = signal.skipWhile { $0 % 2 == 0 }
+
+				var latestValue: Int?
+				newSignal.observe { latestValue = $0 }
+
+				expect(latestValue).to(beNil())
+
+				sink.put(0)
+				expect(latestValue).to(beNil())
+
+				sink.put(2)
+				expect(latestValue).to(beNil())
+
+				sink.put(3)
+				expect(latestValue).to(equal(3))
+
+				sink.put(4)
+				expect(latestValue).to(equal(4))
+			}
+
+			it("should not skip any values when the predicate starts false") {
+				let (signal, sink) = HotSignal<Int>.pipe()
+				let newSignal = signal.skipWhile { _ in false }
+
+				var latestValue: Int?
+				newSignal.observe { latestValue = $0 }
+
+				expect(latestValue).to(beNil())
+
+				sink.put(0)
+				expect(latestValue).to(equal(0))
+
+				sink.put(1)
+				expect(latestValue).to(equal(1))
+			}
+		}
+
+		describe("take") {
+			it("should take initial values") {
+				let (signal, sink) = HotSignal<Int>.pipe()
+				let newSignal = signal.take(2)
+
+				var latestValue: Int?
+				newSignal.observe { latestValue = $0 }
+
+				expect(latestValue).to(beNil())
+
+				sink.put(0)
+				expect(latestValue).to(equal(0))
+
+				sink.put(1)
+				expect(latestValue).to(equal(1))
+
+				sink.put(2)
+				expect(latestValue).to(equal(1))
+			}
+
+			it("should not take any values when 0") {
+				let (signal, sink) = HotSignal<Int>.pipe()
+				let newSignal = signal.take(0)
+
+				var latestValue: Int?
+				newSignal.observe { latestValue = $0 }
+
+				expect(latestValue).to(beNil())
+
+				sink.put(0)
+				expect(latestValue).to(beNil())
+			}
+		}
+
+		describe("takeUntil") {
+			it("should take values until the trigger fires") {
+				let (signal, sink) = HotSignal<Int>.pipe()
+				let (triggerSignal, triggerSink) = HotSignal<()>.pipe()
+				let newSignal = signal.takeUntil(triggerSignal)
+
+				var latestValue: Int?
+				newSignal.observe { latestValue = $0 }
+
+				expect(latestValue).to(beNil())
+
+				sink.put(0)
+				expect(latestValue).to(equal(0))
+
+				sink.put(1)
+				expect(latestValue).to(equal(1))
+
+				triggerSink.put(())
+
+				sink.put(2)
+				expect(latestValue).to(equal(1))
+			}
+
+			it("should not take any values if the trigger fires immediately") {
+				let (signal, sink) = HotSignal<Int>.pipe()
+				let (triggerSignal, triggerSink) = HotSignal<()>.pipe()
+				let newSignal = signal.takeUntil(triggerSignal)
+
+				var latestValue: Int?
+				newSignal.observe { latestValue = $0 }
+
+				triggerSink.put(())
+
+				sink.put(0)
+				expect(latestValue).to(beNil())
+			}
+		}
+
+		describe("takeUntilReplacement") {
+			it("should take values from the original then the replacement") {
+				let (signal, sink) = HotSignal<Int>.pipe()
+				let (replacementSignal, replacementSink) = HotSignal<Int>.pipe()
+				let newSignal = signal.takeUntilReplacement(replacementSignal)
+
+				var latestValue: Int?
+				newSignal.observe { latestValue = $0 }
+
+				expect(latestValue).to(beNil())
+
+				sink.put(0)
+				expect(latestValue).to(equal(0))
+
+				sink.put(1)
+				expect(latestValue).to(equal(1))
+
+				replacementSink.put(2)
+				expect(latestValue).to(equal(2))
+
+				sink.put(3)
+				expect(latestValue).to(equal(2))
+
+				replacementSink.put(4)
+				expect(latestValue).to(equal(4))
+			}
+		}
+
+		describe("takeWhile") {
+			it("should take while the predicate is true") {
+				let (signal, sink) = HotSignal<Int>.pipe()
+				let newSignal = signal.takeWhile { $0 % 2 == 0 }
+
+				var latestValue: Int?
+				newSignal.observe { latestValue = $0 }
+
+				expect(latestValue).to(beNil())
+
+				sink.put(0)
+				expect(latestValue).to(equal(0))
+
+				sink.put(2)
+				expect(latestValue).to(equal(2))
+
+				sink.put(3)
+				expect(latestValue).to(equal(2))
+
+				sink.put(4)
+				expect(latestValue).to(equal(2))
+			}
+
+			it("should not take any values when the predicate starts false") {
+				let (signal, sink) = HotSignal<Int>.pipe()
+				let newSignal = signal.takeWhile { _ in false }
+
+				var latestValue: Int?
+				newSignal.observe { latestValue = $0 }
+
+				expect(latestValue).to(beNil())
+
+				sink.put(0)
+				expect(latestValue).to(beNil())
+			}
+		}
+
+		describe("deliverOn") {
+			it("should send values on the given scheduler") {
+				let (signal, sink) = HotSignal<Int>.pipe()
+				let scheduler = TestScheduler()
+				let newSignal = signal.deliverOn(scheduler)
+
+				var latestValue: Int?
+				newSignal.observe { latestValue = $0 }
+
+				expect(latestValue).to(beNil())
+
+				sink.put(0)
+				expect(latestValue).to(beNil())
+
+				scheduler.advance()
+				expect(latestValue).to(equal(0))
+
+				sink.put(1)
+				expect(latestValue).to(equal(0))
+
+				scheduler.advance()
+				expect(latestValue).to(equal(1))
+			}
+		}
+
+		describe("delay") {
+			it("should send values on the given scheduler after the interval") {
+				let (signal, sink) = HotSignal<Int>.pipe()
+				let scheduler = TestScheduler()
+				let newSignal = signal.delay(1, onScheduler: scheduler)
+
+				var latestValue: Int?
+				newSignal.observe { latestValue = $0 }
+
+				expect(latestValue).to(beNil())
+
+				sink.put(0)
+				expect(latestValue).to(beNil())
+
+				scheduler.advanceByInterval(0.5)
+				expect(latestValue).to(beNil())
+
+				scheduler.advanceByInterval(1)
+				expect(latestValue).to(equal(0))
+
+				sink.put(1)
+				sink.put(2)
+				expect(latestValue).to(equal(0))
+
+				scheduler.advanceByInterval(2.5)
+				expect(latestValue).to(equal(2))
+			}
+		}
+
+		describe("throttle") {
+			it("should send values on the given scheduler at no less than the interval") {
+				let (signal, sink) = HotSignal<Int>.pipe()
+				let scheduler = TestScheduler()
+				let newSignal = signal.throttle(1, onScheduler: scheduler)
+
+				var values: [Int] = []
+				newSignal.observe { values.append($0) }
+
+				expect(values).to(equal([]))
+
+				sink.put(0)
+				expect(values).to(equal([]))
+
+				scheduler.advance()
+				expect(values).to(equal([ 0 ]))
+
+				sink.put(1)
+				scheduler.advance()
+				expect(values).to(equal([ 0 ]))
+
+				sink.put(2)
+				sink.put(3)
+				scheduler.advanceByInterval(1.5)
+				expect(values).to(equal([ 0, 3 ]))
+
+				sink.put(4)
+				scheduler.advance()
+				expect(values).to(equal([ 0, 3, 4 ]))
+			}
+		}
+
+		describe("sampleOn") {
+			it("should forward a value when the sampler fires") {
+				let (signal, sink) = HotSignal<Int>.pipe()
+				let (samplerSignal, samplerSink) = HotSignal<()>.pipe()
+				let newSignal = signal.sampleOn(samplerSignal)
+
+				var values: [Int] = []
+				newSignal.observe { values.append($0) }
+
+				expect(values).to(equal([]))
+
+				samplerSink.put(())
+				expect(values).to(equal([]))
+
+				sink.put(0)
+				expect(values).to(equal([]))
+
+				samplerSink.put(())
+				expect(values).to(equal([ 0 ]))
+
+				sink.put(1)
+				sink.put(2)
+				samplerSink.put(())
+				expect(values).to(equal([ 0, 2 ]))
+			}
+		}
+
+		describe("combineLatestWith") {
+			it("should forward the latest values from both inputs") {
+				let (firstSignal, firstSink) = HotSignal<Int>.pipe()
+				let (secondSignal, secondSink) = HotSignal<String>.pipe()
+				let newSignal = firstSignal.combineLatestWith(secondSignal)
+
+				var values: [String] = []
+				newSignal.observe { (num, str) in
+					values.append("\(num)\(str)")
+				}
+
+				expect(values).to(equal([]))
+
+				firstSink.put(0)
+				firstSink.put(1)
+				expect(values).to(equal([]))
+
+				secondSink.put("foo")
+				expect(values).to(equal([ "1foo" ]))
+
+				firstSink.put(2)
+				expect(values).to(equal([ "1foo", "2foo" ]))
+
+				secondSink.put("bar")
+				secondSink.put("buzz")
+				expect(values).to(equal([ "1foo", "2foo", "2bar", "2buzz" ]))
+			}
+		}
+
 		describe("zipWith") {
 			it("should combine pairs") {
 				let (firstSignal, firstSink) = HotSignal<Int>.pipe()
 				let (secondSignal, secondSink) = HotSignal<String>.pipe()
 				let newSignal = firstSignal.zipWith(secondSignal)
-=======
-		describe("pipe") {
-			it("should forward values sent to the sink") {
-				let (signal, sink) = HotSignal<Int>.pipe()
-
-				var lastValue: Int?
-				signal.observe { lastValue = $0 }
-
-				expect(lastValue).to(beNil())
-
-				sink.put(1)
-				expect(lastValue).to(equal(1))
-
-				var otherLastValue: Int?
-				signal.observe { otherLastValue = $0 }
-
-				expect(lastValue).to(equal(1))
-				expect(otherLastValue).to(beNil())
-
-				sink.put(2)
-				expect(lastValue).to(equal(2))
-				expect(otherLastValue).to(equal(2))
-			}
-		}
-
-		describe("interval") {
-			it("should fire at the given interval") {
-				let scheduler = TestScheduler()
-				let signal = HotSignal<NSDate>.interval(1, onScheduler: scheduler, withLeeway: 0)
-
-				var fireCount = 0
-				signal.observe { date in
-					expect(date).to(equal(scheduler.currentDate))
-					fireCount++
-				}
-
-				expect(fireCount).to(equal(0))
-
-				scheduler.advanceByInterval(1.5)
-				expect(fireCount).to(equal(1))
-
-				scheduler.advanceByInterval(1)
-				expect(fireCount).to(equal(2))
-
-				scheduler.advanceByInterval(2)
-				expect(fireCount).to(equal(4))
-
-				scheduler.advanceByInterval(0.1)
-				expect(fireCount).to(equal(4))
-			}
-		}
-
-		describe("map") {
-			it("should transform the values of the signal") {
-				let (signal, sink) = HotSignal<Int>.pipe()
-				let newSignal = signal.map { $0 * 2 }
-
-				var latestValue: Int?
-				newSignal.observe { latestValue = $0 }
-
-				expect(latestValue).to(beNil())
-
-				sink.put(1)
-				expect(latestValue).to(equal(2))
-
-				sink.put(3)
-				expect(latestValue).to(equal(6))
-			}
-		}
-
-		describe("filter") {
-			it("should omit values from the signal") {
-				let (signal, sink) = HotSignal<Int>.pipe()
-				let newSignal = signal.filter { $0 % 2 == 0 }
-
-				var latestValue: Int?
-				newSignal.observe { latestValue = $0 }
-
-				expect(latestValue).to(beNil())
-
-				sink.put(1)
-				expect(latestValue).to(beNil())
-
-				sink.put(2)
-				expect(latestValue).to(equal(2))
-
-				sink.put(3)
-				expect(latestValue).to(equal(2))
-
-				sink.put(4)
-				expect(latestValue).to(equal(4))
-			}
-		}
-
-		describe("scan") {
-			it("should accumulate a value") {
-				let (signal, sink) = HotSignal<Int>.pipe()
-				let newSignal = signal.scan(initial: 0) { $0 + $1 }
-
-				var latestValue: Int?
-				newSignal.observe { latestValue = $0 }
-
-				expect(latestValue).to(beNil())
-
-				sink.put(1)
-				expect(latestValue).to(equal(1))
-
-				sink.put(2)
-				expect(latestValue).to(equal(3))
-
-				sink.put(3)
-				expect(latestValue).to(equal(6))
-			}
-		}
-
-		describe("skip") {
-			it("should skip initial values") {
-				let (signal, sink) = HotSignal<Int>.pipe()
-				let newSignal = signal.skip(2)
-
-				var latestValue: Int?
-				newSignal.observe { latestValue = $0 }
-
-				expect(latestValue).to(beNil())
-
-				sink.put(1)
-				expect(latestValue).to(beNil())
-
-				sink.put(2)
-				expect(latestValue).to(beNil())
-
-				sink.put(3)
-				expect(latestValue).to(equal(3))
-			}
-
-			it("should not skip any values when 0") {
-				let (signal, sink) = HotSignal<Int>.pipe()
-				let newSignal = signal.skip(0)
-
-				var latestValue: Int?
-				newSignal.observe { latestValue = $0 }
-
-				expect(latestValue).to(beNil())
-
-				sink.put(1)
-				expect(latestValue).to(equal(1))
-			}
-		}
-
-		describe("skipRepeats") {
-			it("should skip duplicate Equatable values") {
-				let (signal, sink) = HotSignal<Int>.pipe()
-				let newSignal = signal.skipRepeats(identity)
-
-				var count = 0
-				newSignal.observe { _ in
-					count++
-					return ()
-				}
-
-				expect(count).to(equal(0))
-
-				sink.put(3)
-				expect(count).to(equal(1))
-
-				sink.put(3)
-				expect(count).to(equal(1))
-
-				sink.put(5)
-				expect(count).to(equal(2))
-			}
-
-			it("should skip values according to a predicate") {
-				let (signal, sink) = HotSignal<[Int]>.pipe()
-				let newSignal = signal.skipRepeats { $0 == $1 }
-
-				var count = 0
-				newSignal.observe { _ in
-					count++
-					return ()
-				}
-
-				expect(count).to(equal(0))
-
-				sink.put([ 0 ])
-				expect(count).to(equal(1))
-
-				sink.put([ 0 ])
-				expect(count).to(equal(1))
-
-				sink.put([ 0, 1 ])
-				expect(count).to(equal(2))
-			}
-		}
-
-		describe("skipWhile") {
-			it("should skip while the predicate is true") {
-				let (signal, sink) = HotSignal<Int>.pipe()
-				let newSignal = signal.skipWhile { $0 % 2 == 0 }
-
-				var latestValue: Int?
-				newSignal.observe { latestValue = $0 }
-
-				expect(latestValue).to(beNil())
-
-				sink.put(0)
-				expect(latestValue).to(beNil())
-
-				sink.put(2)
-				expect(latestValue).to(beNil())
-
-				sink.put(3)
-				expect(latestValue).to(equal(3))
-
-				sink.put(4)
-				expect(latestValue).to(equal(4))
-			}
-
-			it("should not skip any values when the predicate starts false") {
-				let (signal, sink) = HotSignal<Int>.pipe()
-				let newSignal = signal.skipWhile { _ in false }
-
-				var latestValue: Int?
-				newSignal.observe { latestValue = $0 }
-
-				expect(latestValue).to(beNil())
-
-				sink.put(0)
-				expect(latestValue).to(equal(0))
-
-				sink.put(1)
-				expect(latestValue).to(equal(1))
-			}
-		}
-
-		describe("take") {
-			it("should take initial values") {
-				let (signal, sink) = HotSignal<Int>.pipe()
-				let newSignal = signal.take(2)
-
-				var latestValue: Int?
-				newSignal.observe { latestValue = $0 }
-
-				expect(latestValue).to(beNil())
-
-				sink.put(0)
-				expect(latestValue).to(equal(0))
-
-				sink.put(1)
-				expect(latestValue).to(equal(1))
-
-				sink.put(2)
-				expect(latestValue).to(equal(1))
-			}
-
-			it("should not take any values when 0") {
-				let (signal, sink) = HotSignal<Int>.pipe()
-				let newSignal = signal.take(0)
-
-				var latestValue: Int?
-				newSignal.observe { latestValue = $0 }
-
-				expect(latestValue).to(beNil())
-
-				sink.put(0)
-				expect(latestValue).to(beNil())
-			}
-		}
-
-		describe("takeUntil") {
-			it("should take values until the trigger fires") {
-				let (signal, sink) = HotSignal<Int>.pipe()
-				let (triggerSignal, triggerSink) = HotSignal<()>.pipe()
-				let newSignal = signal.takeUntil(triggerSignal)
-
-				var latestValue: Int?
-				newSignal.observe { latestValue = $0 }
-
-				expect(latestValue).to(beNil())
-
-				sink.put(0)
-				expect(latestValue).to(equal(0))
-
-				sink.put(1)
-				expect(latestValue).to(equal(1))
-
-				triggerSink.put(())
-
-				sink.put(2)
-				expect(latestValue).to(equal(1))
-			}
-
-			it("should not take any values if the trigger fires immediately") {
-				let (signal, sink) = HotSignal<Int>.pipe()
-				let (triggerSignal, triggerSink) = HotSignal<()>.pipe()
-				let newSignal = signal.takeUntil(triggerSignal)
-
-				var latestValue: Int?
-				newSignal.observe { latestValue = $0 }
-
-				triggerSink.put(())
-
-				sink.put(0)
-				expect(latestValue).to(beNil())
-			}
-		}
-
-		describe("takeUntilReplacement") {
-			it("should take values from the original then the replacement") {
-				let (signal, sink) = HotSignal<Int>.pipe()
-				let (replacementSignal, replacementSink) = HotSignal<Int>.pipe()
-				let newSignal = signal.takeUntilReplacement(replacementSignal)
-
-				var latestValue: Int?
-				newSignal.observe { latestValue = $0 }
-
-				expect(latestValue).to(beNil())
-
-				sink.put(0)
-				expect(latestValue).to(equal(0))
-
-				sink.put(1)
-				expect(latestValue).to(equal(1))
-
-				replacementSink.put(2)
-				expect(latestValue).to(equal(2))
-
-				sink.put(3)
-				expect(latestValue).to(equal(2))
-
-				replacementSink.put(4)
-				expect(latestValue).to(equal(4))
-			}
-		}
-
-		describe("takeWhile") {
-			it("should take while the predicate is true") {
-				let (signal, sink) = HotSignal<Int>.pipe()
-				let newSignal = signal.takeWhile { $0 % 2 == 0 }
-
-				var latestValue: Int?
-				newSignal.observe { latestValue = $0 }
-
-				expect(latestValue).to(beNil())
-
-				sink.put(0)
-				expect(latestValue).to(equal(0))
-
-				sink.put(2)
-				expect(latestValue).to(equal(2))
-
-				sink.put(3)
-				expect(latestValue).to(equal(2))
-
-				sink.put(4)
-				expect(latestValue).to(equal(2))
-			}
-
-			it("should not take any values when the predicate starts false") {
-				let (signal, sink) = HotSignal<Int>.pipe()
-				let newSignal = signal.takeWhile { _ in false }
-
-				var latestValue: Int?
-				newSignal.observe { latestValue = $0 }
-
-				expect(latestValue).to(beNil())
-
-				sink.put(0)
-				expect(latestValue).to(beNil())
-			}
-		}
-
-		describe("deliverOn") {
-			it("should send values on the given scheduler") {
-				let (signal, sink) = HotSignal<Int>.pipe()
-				let scheduler = TestScheduler()
-				let newSignal = signal.deliverOn(scheduler)
-
-				var latestValue: Int?
-				newSignal.observe { latestValue = $0 }
-
-				expect(latestValue).to(beNil())
-
-				sink.put(0)
-				expect(latestValue).to(beNil())
-
-				scheduler.advance()
-				expect(latestValue).to(equal(0))
-
-				sink.put(1)
-				expect(latestValue).to(equal(0))
-
-				scheduler.advance()
-				expect(latestValue).to(equal(1))
-			}
-		}
-
-		describe("delay") {
-			it("should send values on the given scheduler after the interval") {
-				let (signal, sink) = HotSignal<Int>.pipe()
-				let scheduler = TestScheduler()
-				let newSignal = signal.delay(1, onScheduler: scheduler)
-
-				var latestValue: Int?
-				newSignal.observe { latestValue = $0 }
-
-				expect(latestValue).to(beNil())
-
-				sink.put(0)
-				expect(latestValue).to(beNil())
-
-				scheduler.advanceByInterval(0.5)
-				expect(latestValue).to(beNil())
-
-				scheduler.advanceByInterval(1)
-				expect(latestValue).to(equal(0))
-
-				sink.put(1)
-				sink.put(2)
-				expect(latestValue).to(equal(0))
-
-				scheduler.advanceByInterval(2.5)
-				expect(latestValue).to(equal(2))
-			}
-		}
-
-		describe("throttle") {
-			it("should send values on the given scheduler at no less than the interval") {
-				let (signal, sink) = HotSignal<Int>.pipe()
-				let scheduler = TestScheduler()
-				let newSignal = signal.throttle(1, onScheduler: scheduler)
-
-				var values: [Int] = []
-				newSignal.observe { values.append($0) }
-
-				expect(values).to(equal([]))
-
-				sink.put(0)
-				expect(values).to(equal([]))
-
-				scheduler.advance()
-				expect(values).to(equal([ 0 ]))
-
-				sink.put(1)
-				scheduler.advance()
-				expect(values).to(equal([ 0 ]))
-
-				sink.put(2)
-				sink.put(3)
-				scheduler.advanceByInterval(1.5)
-				expect(values).to(equal([ 0, 3 ]))
-
-				sink.put(4)
-				scheduler.advance()
-				expect(values).to(equal([ 0, 3, 4 ]))
-			}
-		}
-
-		describe("sampleOn") {
-			it("should forward a value when the sampler fires") {
-				let (signal, sink) = HotSignal<Int>.pipe()
-				let (samplerSignal, samplerSink) = HotSignal<()>.pipe()
-				let newSignal = signal.sampleOn(samplerSignal)
-
-				var values: [Int] = []
-				newSignal.observe { values.append($0) }
-
-				expect(values).to(equal([]))
-
-				samplerSink.put(())
-				expect(values).to(equal([]))
-
-				sink.put(0)
-				expect(values).to(equal([]))
-
-				samplerSink.put(())
-				expect(values).to(equal([ 0 ]))
-
-				sink.put(1)
-				sink.put(2)
-				samplerSink.put(())
-				expect(values).to(equal([ 0, 2 ]))
-			}
-		}
-
-		describe("combineLatestWith") {
-			it("should forward the latest values from both inputs") {
-				let (firstSignal, firstSink) = HotSignal<Int>.pipe()
-				let (secondSignal, secondSink) = HotSignal<String>.pipe()
-				let newSignal = firstSignal.combineLatestWith(secondSignal)
->>>>>>> 68c5701c
 
 				var values: [String] = []
 				newSignal.observe { (num, str) in
@@ -517,19 +538,13 @@
 
 				expect(values).to(equal([]))
 
-<<<<<<< HEAD
 				firstSink.put(1)
 				firstSink.put(2)
-=======
-				firstSink.put(0)
-				firstSink.put(1)
->>>>>>> 68c5701c
 				expect(values).to(equal([]))
 
 				secondSink.put("foo")
 				expect(values).to(equal([ "1foo" ]))
 
-<<<<<<< HEAD
 				firstSink.put(3)
 				secondSink.put("bar")
 				expect(values).to(equal([ "1foo", "2bar" ]))
@@ -542,13 +557,6 @@
 
 				firstSink.put(4)
 				expect(values).to(equal([ "1foo", "2bar", "3buzz", "4fuzz" ]))
-=======
-				firstSink.put(2)
-				expect(values).to(equal([ "1foo", "2foo" ]))
-
-				secondSink.put("bar")
-				secondSink.put("buzz")
-				expect(values).to(equal([ "1foo", "2foo", "2bar", "2buzz" ]))
 			}
 		}
 
@@ -625,7 +633,6 @@
 				let signal = HotSignal<NSDate>.interval(0.001, onScheduler: QueueScheduler(), withLeeway: 0)
 				let date = signal.next()
 				expect(date.earlierDate(NSDate())).to(equal(date))
->>>>>>> 68c5701c
 			}
 		}
 
