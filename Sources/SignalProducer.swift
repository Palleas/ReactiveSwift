import Dispatch
import Foundation
import Result

/// A SignalProducer creates Signals that can produce values of type `Value`
/// and/or fail with errors of type `Error`. If no failure should be possible,
/// `NoError` can be specified for `Error`.
///
/// SignalProducers can be used to represent operations or tasks, like network
/// requests, where each invocation of `start()` will create a new underlying
/// operation. This ensures that consumers will receive the results, versus a
/// plain Signal, where the results might be sent before any observers are
/// attached.
///
/// Because of the behavior of `start()`, different Signals created from the
/// producer may see a different version of Events. The Events may arrive in a
/// different order between Signals, or the stream might be completely
/// different!
public struct SignalProducer<Value, Error: Swift.Error> {
	public typealias ProducedSignal = Signal<Value, Error>

	/// Wraps a closure which, when invoked, produces a new instance of `Signal`, a
	/// customized `observerDidSetup` post-creation side effect for the `Signal` and a
	/// disposable to interrupt the produced `Signal`.
	///
	/// Unlike the safe `startWithSignal(_:)` API, `builder` shifts the responsibility of
	/// invoking the post-creation side effect to the caller, while it takes from the
	/// caller the responsibility of the `Signal` creation.
	///
	/// The design allows producer lifting to be as efficient as native `Signal`
	/// operators, by eliminating the unnecessary relay `Signal` imposed by the old
	/// `startWithSignal(_:)`, regardless of the fact that lifted operators can rely on
	/// the upstreams for producer interruption.
	///
	/// `observerDidSetup` must be invoked before any other post-creation side effect.
	fileprivate struct Instance {
		let producedSignal: Signal<Value, Error>
		let observerDidSetup: () -> Void
		let interruptHandle: Disposable
	}

	fileprivate let builder: () -> Instance

	/// Convert an entity into its equivalent representation as `SignalProducer`.
	///
	/// - parameters:
	///   - base: The entity to convert from.
	public init<T: SignalProducerConvertible>(_ base: T) where T.Value == Value, T.Error == Error {
		self = base.producer
	}

	/// Initializes a `SignalProducer` that will emit the same events as the
	/// given signal.
	///
	/// If the Disposable returned from `start()` is disposed or a terminating
	/// event is sent to the observer, the given signal will be disposed.
	///
	/// - parameters:
	///   - signal: A signal to observe after starting the producer.
	public init(_ signal: Signal<Value, Error>) {
		self.init { observer, lifetime in
			if let disposable = signal.observe(observer) {
				lifetime.observeEnded(disposable.dispose)
			}
		}
	}

	/// Initializes a SignalProducer that will invoke the given closure once for
	/// each invocation of `start()`.
	///
	/// The events that the closure puts into the given observer will become
	/// the events sent by the started `Signal` to its observers.
	///
	/// - note: If the `Disposable` returned from `start()` is disposed or a
	///         terminating event is sent to the observer, the given
	///         `CompositeDisposable` will be disposed, at which point work
	///         should be interrupted and any temporary resources cleaned up.
	///
	/// - parameters:
	///   - startHandler: A closure that accepts observer and a disposable.
	public init(_ startHandler: @escaping (Signal<Value, Error>.Observer, Lifetime) -> Void) {
		self.init { _ -> Instance in
			let disposable = CompositeDisposable()
			let (signal, observer) = Signal<Value, Error>.pipe(disposable: disposable)
			let observerDidSetup = { startHandler(observer, Lifetime(disposable)) }
			let interruptHandle = AnyDisposable(observer.sendInterrupted)

			return Instance(producedSignal: signal, observerDidSetup: observerDidSetup, interruptHandle: interruptHandle)
		}
	}

	/// Create a SignalProducer that will invoke the given factory once for each
	/// invocation of `start()`.
	///
	/// - parameters:
	///   - builder: A builder that is used by `startWithSignal` to create new `Signal`s.
	fileprivate init(_ builder: @escaping () -> Instance) {
		self.builder = builder
	}

	/// Creates a producer for a `Signal` that will immediately send one value
	/// then complete.
	///
	/// - parameters:
	///   - value: A value that should be sent by the `Signal` in a `value`
	///            event.
	public init(value: Value) {
		self.init { observer, lifetime in
			observer.send(value: value)
			observer.sendCompleted()
		}
	}

	/// Creates a producer for a `Signal` that immediately sends one value, then
	/// completes.
	///
	/// This initializer differs from `init(value:)` in that its sole `value`
	/// event is constructed lazily by invoking the supplied `action` when
	/// the `SignalProducer` is started.
	///
	/// - parameters:
	///   - action: A action that yields a value to be sent by the `Signal` as
	///             a `value` event.
	public init(_ action: @escaping () -> Value) {
		self.init { observer, lifetime in
			observer.send(value: action())
			observer.sendCompleted()
		}
	}

	/// Create a `SignalProducer` that will attempt the given operation once for
	/// each invocation of `start()`.
	///
	/// Upon success, the started signal will send the resulting value then
	/// complete. Upon failure, the started signal will fail with the error that
	/// occurred.
	///
	/// - parameters:
	///   - action: A closure that returns instance of `Result`.
	public init(_ action: @escaping () -> Result<Value, Error>) {
		self.init { observer, disposable in
			action().analysis(ifSuccess: { value in
				observer.send(value: value)
				observer.sendCompleted()
			}, ifFailure: { error in
				observer.send(error: error)
			})
		}
	}

	/// Creates a producer for a `Signal` that will immediately fail with the
	/// given error.
	///
	/// - parameters:
	///   - error: An error that should be sent by the `Signal` in a `failed`
	///            event.
	public init(error: Error) {
		self.init { observer, lifetime in
			observer.send(error: error)
		}
	}

	/// Creates a producer for a Signal that will immediately send one value
	/// then complete, or immediately fail, depending on the given Result.
	///
	/// - parameters:
	///   - result: A `Result` instance that will send either `value` event if
	///             `result` is `success`ful or `failed` event if `result` is a
	///             `failure`.
	public init(result: Result<Value, Error>) {
		switch result {
		case let .success(value):
			self.init(value: value)

		case let .failure(error):
			self.init(error: error)
		}
	}

	/// Creates a producer for a Signal that will immediately send the values
	/// from the given sequence, then complete.
	///
	/// - parameters:
	///   - values: A sequence of values that a `Signal` will send as separate
	///             `value` events and then complete.
	public init<S: Sequence>(_ values: S) where S.Iterator.Element == Value {
		self.init { observer, lifetime in
			for value in values {
				observer.send(value: value)

				if lifetime.hasEnded {
					break
				}
			}

			observer.sendCompleted()
		}
	}
	
	/// Creates a producer for a Signal that will immediately send the values
	/// from the given sequence, then complete.
	///
	/// - parameters:
	///   - first: First value for the `Signal` to send.
	///   - second: Second value for the `Signal` to send.
	///   - tail: Rest of the values to be sent by the `Signal`.
	public init(values first: Value, _ second: Value, _ tail: Value...) {
		self.init([ first, second ] + tail)
	}

	/// A producer for a Signal that will immediately complete without sending
	/// any values.
	public static var empty: SignalProducer {
		return self.init { observer, lifetime in
			observer.sendCompleted()
		}
	}

	/// A producer for a Signal that never sends any events to its observers.
	public static var never: SignalProducer {
		return self.init { observer, lifetime in
			lifetime.observeEnded { _ = observer }
		}
	}

	/// Create a `Signal` from `self`, pass it into the given closure, and start the
	/// associated work on the produced `Signal` as the closure returns.
	///
	/// - parameters:
	///   - setup: A closure to be invoked before the work associated with the produced
	///            `Signal` commences. Both the produced `Signal` and an interrupt handle
	///            of the signal would be passed to the closure.
	public func startWithSignal(_ setup: (_ signal: Signal<Value, Error>, _ interruptHandle: Disposable) -> Void) {
		let instance = builder()
		setup(instance.producedSignal, instance.interruptHandle)
		guard !instance.interruptHandle.isDisposed else { return }
		instance.observerDidSetup()
	}
}

extension SignalProducer where Error == AnyError {
	/// Create a `SignalProducer` that will attempt the given failable operation once for
	/// each invocation of `start()`.
	///
	/// Upon success, the started producer will send the resulting value then
	/// complete. Upon failure, the started signal will fail with the error that
	/// occurred.
	///
	/// - parameters:
	///   - operation: A failable closure.
	public init(_ action: @escaping () throws -> Value) {
		self.init {
			return ReactiveSwift.materialize {
				return try action()
			}
		}
	}
}

/// Represents reactive primitives that can be represented by `SignalProducer`.
public protocol SignalProducerConvertible {
	/// The type of values being sent by `self`.
	associatedtype Value

	/// The type of error that can occur on `self`.
	associatedtype Error: Swift.Error

	/// The `SignalProducer` representation of `self`.
	var producer: SignalProducer<Value, Error> { get }
}

/// A protocol for constraining associated types to `SignalProducer`.
public protocol SignalProducerProtocol {
	/// The type of values being sent by `self`.
	associatedtype Value

	/// The type of error that can occur on `self`.
	associatedtype Error: Swift.Error

	/// The materialized `self`.
	var producer: SignalProducer<Value, Error> { get }
}

extension SignalProducer: SignalProducerConvertible, SignalProducerProtocol {
	public var producer: SignalProducer {
		return self
	}
}

extension SignalProducer {
	/// Create a `Signal` from `self`, and observe it with the given observer.
	///
	/// - parameters:
	///   - observer: An observer to attach to the produced `Signal`.
	///
	/// - returns: A disposable to interrupt the produced `Signal`.
	@discardableResult
	public func start(_ observer: Signal<Value, Error>.Observer = .init()) -> Disposable {
		var disposable: Disposable!

		startWithSignal { signal, innerDisposable in
			signal.observe(observer)
			disposable = innerDisposable
		}

		return disposable
	}

	/// Create a `Signal` from `self`, and observe the `Signal` for all events
	/// being emitted.
	///
	/// - parameters:
	///   - action: A closure to be invoked with every event from `self`.
	///
	/// - returns: A disposable to interrupt the produced `Signal`.
	@discardableResult
	public func start(_ action: @escaping Signal<Value, Error>.Observer.Action) -> Disposable {
		return start(Signal.Observer(action))
	}

	/// Create a `Signal` from `self`, and observe the `Signal` for all values being
	/// emitted, and if any, its failure.
	///
	/// - parameters:
	///   - action: A closure to be invoked with values from `self`, or the propagated
	///             error should any `failed` event is emitted.
	///
	/// - returns: A disposable to interrupt the produced `Signal`.
	@discardableResult
	public func startWithResult(_ action: @escaping (Result<Value, Error>) -> Void) -> Disposable {
		return start(
			Signal.Observer(
				value: { action(.success($0)) },
				failed: { action(.failure($0)) }
			)
		)
	}

	/// Create a `Signal` from `self`, and observe its completion.
	///
	/// - parameters:
	///   - action: A closure to be invoked when a `completed` event is emitted.
	///
	/// - returns: A disposable to interrupt the produced `Signal`.
	@discardableResult
	public func startWithCompleted(_ action: @escaping () -> Void) -> Disposable {
		return start(Signal.Observer(completed: action))
	}
	
	/// Create a `Signal` from `self`, and observe its failure.
	///
	/// - parameters:
	///   - action: A closure to be invoked with the propagated error, should any
	///             `failed` event is emitted.
	///
	/// - returns: A disposable to interrupt the produced `Signal`.
	@discardableResult
	public func startWithFailed(_ action: @escaping (Error) -> Void) -> Disposable {
		return start(Signal.Observer(failed: action))
	}
	
	/// Create a `Signal` from `self`, and observe its interruption.
	///
	/// - parameters:
	///   - action: A closure to be invoked when an `interrupted` event is emitted.
	///
	/// - returns: A disposable to interrupt the produced `Signal`.
	@discardableResult
	public func startWithInterrupted(_ action: @escaping () -> Void) -> Disposable {
		return start(Signal.Observer(interrupted: action))
	}
	
	/// Creates a `Signal` from the producer.
	///
	/// This is equivalent to `SignalProducer.startWithSignal`, but it has 
	/// the downside that any values emitted synchronously upon starting will 
	/// be missed by the observer, because it won't be able to subscribe in time.
	/// That's why we don't want this method to be exposed as `public`, 
	/// but it's useful internally.
	internal func startAndRetrieveSignal() -> Signal<Value, Error> {
		var result: Signal<Value, Error>!
		self.startWithSignal { signal, _ in
			result = signal
		}
		
		return result
	}

	/// Create a `Signal` from `self` in the manner described by `startWithSignal`, and
	/// put the interrupt handle into the given `CompositeDisposable`.
	///
	/// - parameters:
	///   - lifetime: The `Lifetime` the interrupt handle to be added to.
	///   - setup: A closure that accepts the produced `Signal`.
	fileprivate func startWithSignal(during lifetime: Lifetime, setup: (Signal<Value, Error>) -> Void) {
		startWithSignal { signal, interruptHandle in
			lifetime.observeEnded(interruptHandle.dispose)
			setup(signal)
		}
	}
}

extension SignalProducer where Error == NoError {
	/// Create a `Signal` from `self`, and observe the `Signal` for all values being
	/// emitted.
	///
	/// - parameters:
	///   - action: A closure to be invoked with values from the produced `Signal`.
	///
	/// - returns: A disposable to interrupt the produced `Signal`.
	@discardableResult
	public func startWithValues(_ action: @escaping (Value) -> Void) -> Disposable {
		return start(Signal.Observer(value: action))
	}
}

extension SignalProducer {
	/// Lift an unary Signal operator to operate upon SignalProducers instead.
	///
	/// In other words, this will create a new `SignalProducer` which will apply
	/// the given `Signal` operator to _every_ created `Signal`, just as if the
	/// operator had been applied to each `Signal` yielded from `start()`.
	///
	/// - parameters:
	///   - transform: An unary operator to lift.
	///
	/// - returns: A signal producer that applies signal's operator to every
	///            created signal.
	public func lift<U, F>(_ transform: @escaping (Signal<Value, Error>) -> Signal<U, F>) -> SignalProducer<U, F> {
		return SignalProducer<U, F> { _ -> SignalProducer<U, F>.Instance in
			// Transform the `Signal`, and pass through the `didCreate` side effect and
			// the interruptHandle.
			let instance = self.producer.builder()
			return SignalProducer<U, F>.Instance(producedSignal: transform(instance.producedSignal),
			                                     observerDidSetup: instance.observerDidSetup,
			                                     interruptHandle: instance.interruptHandle)
		}
	}

	/// Lift a binary Signal operator to operate upon SignalProducers.
	///
	/// The left producer would first be started. When both producers are synchronous this
	/// order can be important depending on the operator to generate correct results.
	///
	/// - returns: A factory that creates a SignalProducer with the given operator
	///            applied. `self` would be the LHS, and the factory input would
	///            be the RHS.
	fileprivate func liftLeft<U, F, V, G>(_ transform: @escaping (Signal<Value, Error>) -> (Signal<U, F>) -> Signal<V, G>) -> (SignalProducer<U, F>) -> SignalProducer<V, G> {
		return lift(leftFirst: true, transform)
	}

	/// Lift a binary Signal operator to operate upon SignalProducers.
	///
	/// The right producer would first be started. When both producers are synchronous
	/// this order can be important depending on the operator to generate correct results.
	///
	/// - returns: A factory that creates a SignalProducer with the given operator
	///            applied. `self` would be the LHS, and the factory input would
	///            be the RHS.
	fileprivate func liftRight<U, F, V, G>(_ transform: @escaping (Signal<Value, Error>) -> (Signal<U, F>) -> Signal<V, G>) -> (SignalProducer<U, F>) -> SignalProducer<V, G> {
		return lift(leftFirst: false, transform)
	}

	private func lift<U, F, V, G>(leftFirst: Bool, _ transform: @escaping (Signal<Value, Error>) -> (Signal<U, F>) -> Signal<V, G>) -> (SignalProducer<U, F>) -> SignalProducer<V, G> {
		return { otherProducer in
			return SignalProducer<V, G> { _ -> SignalProducer<V, G>.Instance in
				let left = self.producer.builder()
				let right = otherProducer.builder()

				return .init(producedSignal: transform(left.producedSignal)(right.producedSignal),
				             observerDidSetup: {
								if leftFirst {
									left.observerDidSetup()
									right.observerDidSetup()
								} else {
									right.observerDidSetup()
									left.observerDidSetup()
								}},
				             interruptHandle: CompositeDisposable([left.interruptHandle, right.interruptHandle]))
			}
		}
	}

	/// Lift a binary Signal operator to operate upon SignalProducers instead.
	///
	/// In other words, this will create a new `SignalProducer` which will apply
	/// the given `Signal` operator to _every_ `Signal` created from the two
	/// producers, just as if the operator had been applied to each `Signal`
	/// yielded from `start()`.
	///
	/// - note: starting the returned producer will start the receiver of the
	///         operator, which may not be adviseable for some operators.
	///
	/// - parameters:
	///   - transform: A binary operator to lift.
	///
	/// - returns: A binary operator that operates on two signal producers.
	public func lift<U, F, V, G>(_ transform: @escaping (Signal<Value, Error>) -> (Signal<U, F>) -> Signal<V, G>) -> (SignalProducer<U, F>) -> SignalProducer<V, G> {
		return liftRight(transform)
	}

<<<<<<< HEAD
	/// Right-associative lifting of a binary signal operator over producers.
	/// That is, the argument producer will be started before the receiver. When
	/// both producers are synchronous this order can be important depending on
	/// the operator to generate correct results.
	fileprivate func liftRight<U, F, V, G>(_ transform: @escaping (Signal<Value, Error>) -> (Signal<U, F>) -> Signal<V, G>) -> (SignalProducer<U, F>) -> SignalProducer<V, G> {
		return { otherProducer in
			return SignalProducer<V, G> { observer, lifetime in
				self.startWithSignal { signal, disposable in
					lifetime.observeEnded(disposable.dispose)

					otherProducer.startWithSignal { otherSignal, otherDisposable in
						lifetime.observeEnded(otherDisposable.dispose)

						transform(signal)(otherSignal).observe(observer)
					}
				}
			}
		}
	}

	/// Left-associative lifting of a binary signal operator over producers.
	/// That is, the receiver will be started before the argument producer. When
	/// both producers are synchronous this order can be important depending on
	/// the operator to generate correct results.
	fileprivate func liftLeft<U, F, V, G>(_ transform: @escaping (Signal<Value, Error>) -> (Signal<U, F>) -> Signal<V, G>) -> (SignalProducer<U, F>) -> SignalProducer<V, G> {
		return { otherProducer in
			return SignalProducer<V, G> { observer, lifetime in
				otherProducer.startWithSignal { otherSignal, otherDisposable in
					lifetime.observeEnded(otherDisposable.dispose)
					
					self.startWithSignal { signal, disposable in
						lifetime.observeEnded(disposable.dispose)

						transform(signal)(otherSignal).observe(observer)
					}
				}
			}
=======
	/// Lift a binary Signal operator to operate upon a Signal and a
	/// SignalProducer instead.
	///
	/// In other words, this will create a new `SignalProducer` which will apply
	/// the given `Signal` operator to _every_ `Signal` created from the two
	/// producers, just as if the operator had been applied to each `Signal`
	/// yielded from `start()`.
	///
	/// - parameters:
	///   - transform: A binary operator to lift.
	///
	/// - returns: A binary operator that works on `Signal` and returns
	///            `SignalProducer`.
	public func lift<U, F, V, G>(_ transform: @escaping (Signal<Value, Error>) -> (Signal<U, F>) -> Signal<V, G>) -> (Signal<U, F>) -> SignalProducer<V, G> {
		return { otherSignal in
			return self.liftRight(transform)(SignalProducer<U, F>(otherSignal))
>>>>>>> 66ae241b
		}
	}
}

/// Start the producers in the argument order.
///
/// - parameters:
///   - disposable: The `CompositeDisposable` to collect the interrupt handles of all
///                 produced `Signal`s.
///   - setup: The closure to accept all produced `Signal`s at once.
private func flattenStart<A, B, Error>(_ lifetime: Lifetime, _ a: SignalProducer<A, Error>, _ b: SignalProducer<B, Error>, _ setup: (Signal<A, Error>, Signal<B, Error>) -> Void) {
	b.startWithSignal(during: lifetime) { b in
		a.startWithSignal(during: lifetime) { setup($0, b) }
	}
}

/// Start the producers in the argument order.
///
/// - parameters:
///   - disposable: The `CompositeDisposable` to collect the interrupt handles of all
///                 produced `Signal`s.
///   - setup: The closure to accept all produced `Signal`s at once.
private func flattenStart<A, B, C, Error>(_ lifetime: Lifetime, _ a: SignalProducer<A, Error>, _ b: SignalProducer<B, Error>, _ c: SignalProducer<C, Error>, _ setup: (Signal<A, Error>, Signal<B, Error>, Signal<C, Error>) -> Void) {
	c.startWithSignal(during: lifetime) { c in
		flattenStart(lifetime, a, b) { setup($0, $1, c) }
	}
}

/// Start the producers in the argument order.
///
/// - parameters:
///   - disposable: The `CompositeDisposable` to collect the interrupt handles of all
///                 produced `Signal`s.
///   - setup: The closure to accept all produced `Signal`s at once.
private func flattenStart<A, B, C, D, Error>(_ lifetime: Lifetime, _ a: SignalProducer<A, Error>, _ b: SignalProducer<B, Error>, _ c: SignalProducer<C, Error>, _ d: SignalProducer<D, Error>, _ setup: (Signal<A, Error>, Signal<B, Error>, Signal<C, Error>, Signal<D, Error>) -> Void) {
	d.startWithSignal(during: lifetime) { d in
		flattenStart(lifetime, a, b, c) { setup($0, $1, $2, d) }
	}
}

/// Start the producers in the argument order.
///
/// - parameters:
///   - disposable: The `CompositeDisposable` to collect the interrupt handles of all
///                 produced `Signal`s.
///   - setup: The closure to accept all produced `Signal`s at once.
private func flattenStart<A, B, C, D, E, Error>(_ lifetime: Lifetime, _ a: SignalProducer<A, Error>, _ b: SignalProducer<B, Error>, _ c: SignalProducer<C, Error>, _ d: SignalProducer<D, Error>, _ e: SignalProducer<E, Error>, _ setup: (Signal<A, Error>, Signal<B, Error>, Signal<C, Error>, Signal<D, Error>, Signal<E, Error>) -> Void) {
	e.startWithSignal(during: lifetime) { e in
		flattenStart(lifetime, a, b, c, d) { setup($0, $1, $2, $3, e) }
	}
}

/// Start the producers in the argument order.
///
/// - parameters:
///   - disposable: The `CompositeDisposable` to collect the interrupt handles of all
///                 produced `Signal`s.
///   - setup: The closure to accept all produced `Signal`s at once.
private func flattenStart<A, B, C, D, E, F, Error>(_ lifetime: Lifetime, _ a: SignalProducer<A, Error>, _ b: SignalProducer<B, Error>, _ c: SignalProducer<C, Error>, _ d: SignalProducer<D, Error>, _ e: SignalProducer<E, Error>, _ f: SignalProducer<F, Error>, _ setup: (Signal<A, Error>, Signal<B, Error>, Signal<C, Error>, Signal<D, Error>, Signal<E, Error>, Signal<F, Error>) -> Void) {
	f.startWithSignal(during: lifetime) { f in
		flattenStart(lifetime, a, b, c, d, e) { setup($0, $1, $2, $3, $4, f) }
	}
}

/// Start the producers in the argument order.
///
/// - parameters:
///   - disposable: The `CompositeDisposable` to collect the interrupt handles of all
///                 produced `Signal`s.
///   - setup: The closure to accept all produced `Signal`s at once.
private func flattenStart<A, B, C, D, E, F, G, Error>(_ lifetime: Lifetime, _ a: SignalProducer<A, Error>, _ b: SignalProducer<B, Error>, _ c: SignalProducer<C, Error>, _ d: SignalProducer<D, Error>, _ e: SignalProducer<E, Error>, _ f: SignalProducer<F, Error>, _ g: SignalProducer<G, Error>, _ setup: (Signal<A, Error>, Signal<B, Error>, Signal<C, Error>, Signal<D, Error>, Signal<E, Error>, Signal<F, Error>, Signal<G, Error>) -> Void) {
	g.startWithSignal(during: lifetime) { g in
		flattenStart(lifetime, a, b, c, d, e, f) { setup($0, $1, $2, $3, $4, $5, g) }
	}
}

/// Start the producers in the argument order.
///
/// - parameters:
///   - disposable: The `CompositeDisposable` to collect the interrupt handles of all
///                 produced `Signal`s.
///   - setup: The closure to accept all produced `Signal`s at once.
private func flattenStart<A, B, C, D, E, F, G, H, Error>(_ lifetime: Lifetime, _ a: SignalProducer<A, Error>, _ b: SignalProducer<B, Error>, _ c: SignalProducer<C, Error>, _ d: SignalProducer<D, Error>, _ e: SignalProducer<E, Error>, _ f: SignalProducer<F, Error>, _ g: SignalProducer<G, Error>, _ h: SignalProducer<H, Error>, _ setup: (Signal<A, Error>, Signal<B, Error>, Signal<C, Error>, Signal<D, Error>, Signal<E, Error>, Signal<F, Error>, Signal<G, Error>, Signal<H, Error>) -> Void) {
	h.startWithSignal(during: lifetime) { h in
		flattenStart(lifetime, a, b, c, d, e, f, g) { setup($0, $1, $2, $3, $4, $5, $6, h) }
	}
}

/// Start the producers in the argument order.
///
/// - parameters:
///   - disposable: The `CompositeDisposable` to collect the interrupt handles of all
///                 produced `Signal`s.
///   - setup: The closure to accept all produced `Signal`s at once.
private func flattenStart<A, B, C, D, E, F, G, H, I, Error>(_ lifetime: Lifetime, _ a: SignalProducer<A, Error>, _ b: SignalProducer<B, Error>, _ c: SignalProducer<C, Error>, _ d: SignalProducer<D, Error>, _ e: SignalProducer<E, Error>, _ f: SignalProducer<F, Error>, _ g: SignalProducer<G, Error>, _ h: SignalProducer<H, Error>, _ i: SignalProducer<I, Error>, _ setup: (Signal<A, Error>, Signal<B, Error>, Signal<C, Error>, Signal<D, Error>, Signal<E, Error>, Signal<F, Error>, Signal<G, Error>, Signal<H, Error>, Signal<I, Error>) -> Void) {
	i.startWithSignal(during: lifetime) { i in
		flattenStart(lifetime, a, b, c, d, e, f, g, h) { setup($0, $1, $2, $3, $4, $5, $6, $7, i) }
	}
}

/// Start the producers in the argument order.
///
/// - parameters:
///   - disposable: The `CompositeDisposable` to collect the interrupt handles of all
///                 produced `Signal`s.
///   - setup: The closure to accept all produced `Signal`s at once.
private func flattenStart<A, B, C, D, E, F, G, H, I, J, Error>(_ lifetime: Lifetime, _ a: SignalProducer<A, Error>, _ b: SignalProducer<B, Error>, _ c: SignalProducer<C, Error>, _ d: SignalProducer<D, Error>, _ e: SignalProducer<E, Error>, _ f: SignalProducer<F, Error>, _ g: SignalProducer<G, Error>, _ h: SignalProducer<H, Error>, _ i: SignalProducer<I, Error>, _ j: SignalProducer<J, Error>, _ setup: (Signal<A, Error>, Signal<B, Error>, Signal<C, Error>, Signal<D, Error>, Signal<E, Error>, Signal<F, Error>, Signal<G, Error>, Signal<H, Error>, Signal<I, Error>, Signal<J, Error>) -> Void) {
	j.startWithSignal(during: lifetime) { j in
		flattenStart(lifetime, a, b, c, d, e, f, g, h, i) { setup($0, $1, $2, $3, $4, $5, $6, $7, $8, j) }
	}
}

extension SignalProducer {
	/// Map each value in the producer to a new value.
	///
	/// - parameters:
	///   - transform: A closure that accepts a value and returns a different
	///                value.
	///
	/// - returns: A signal producer that, when started, will send a mapped
	///            value of `self.`
	public func map<U>(_ transform: @escaping (Value) -> U) -> SignalProducer<U, Error> {
		return lift { $0.map(transform) }
	}

	/// Map errors in the producer to a new error.
	///
	/// - parameters:
	///   - transform: A closure that accepts an error object and returns a
	///                different error.
	///
	/// - returns: A producer that emits errors of new type.
	public func mapError<F>(_ transform: @escaping (Error) -> F) -> SignalProducer<Value, F> {
		return lift { $0.mapError(transform) }
	}

	/// Maps each value in the producer to a new value, lazily evaluating the
	/// supplied transformation on the specified scheduler.
	///
	/// - important: Unlike `map`, there is not a 1-1 mapping between incoming 
	///              values, and values sent on the returned producer. If 
	///              `scheduler` has not yet scheduled `transform` for 
	///              execution, then each new value will replace the last one as 
	///              the parameter to `transform` once it is finally executed.
	///
	/// - parameters:
	///   - transform: The closure used to obtain the returned value from this
	///                producer's underlying value.
	///
	/// - returns: A producer that, when started, sends values obtained using 
	///            `transform` as this producer sends values.
	public func lazyMap<U>(on scheduler: Scheduler, transform: @escaping (Value) -> U) -> SignalProducer<U, Error> {
		return lift { $0.lazyMap(on: scheduler, transform: transform) }
	}

	/// Preserve only values which pass the given closure.
	///
	/// - parameters:
	///   - isIncluded: A closure to determine whether a value from `self` should be
	///                 included in the produced `Signal`.
	///
	/// - returns: A producer that, when started, forwards the values passing the given
	///            closure.
	public func filter(_ isIncluded: @escaping (Value) -> Bool) -> SignalProducer<Value, Error> {
		return lift { $0.filter(isIncluded) }
	}

	/// Applies `transform` to values from the producer and forwards values with non `nil` results unwrapped.
	/// - parameters:
	///   - transform: A closure that accepts a value from the `value` event and
	///                returns a new optional value.
	///
	/// - returns: A producer that will send new values, that are non `nil` after the transformation.
	public func filterMap<U>(_ transform: @escaping (Value) -> U?) -> SignalProducer<U, Error> {
		return lift { $0.filterMap(transform) }
	}
	
	/// Yield the first `count` values from the input producer.
	///
	/// - precondition: `count` must be non-negative number.
	///
	/// - parameters:
	///   - count: A number of values to take from the signal.
	///
	/// - returns: A producer that, when started, will yield the first `count`
	///            values from `self`.
	public func take(first count: Int) -> SignalProducer<Value, Error> {
		return lift { $0.take(first: count) }
	}

	/// Yield an array of values when `self` completes.
	///
	/// - note: When `self` completes without collecting any value, it will send
	///         an empty array of values.
	///
	/// - returns: A producer that, when started, will yield an array of values
	///            when `self` completes.
	public func collect() -> SignalProducer<[Value], Error> {
		return lift { $0.collect() }
	}

	/// Yield an array of values until it reaches a certain count.
	///
	/// - precondition: `count` must be greater than zero.
	///
	/// - note: When the count is reached the array is sent and the signal
	///         starts over yielding a new array of values.
	///
	/// - note: When `self` completes any remaining values will be sent, the
	///         last array may not have `count` values. Alternatively, if were
	///         not collected any values will sent an empty array of values.
	///
	/// - returns: A producer that, when started, collects at most `count`
	///            values from `self`, forwards them as a single array and
	///            completes.
	public func collect(count: Int) -> SignalProducer<[Value], Error> {
		precondition(count > 0)
		return lift { $0.collect(count: count) }
	}

	/// Collect values from `self`, and emit them if the predicate passes.
	///
	/// When `self` completes any remaining values will be sent, regardless of the
	/// collected values matching `shouldEmit` or not.
	///
	/// If `self` completes without having emitted any value, an empty array would be
	/// emitted, followed by the completion of the produced `Signal`.
	///
	/// ````
	/// let (producer, observer) = SignalProducer<Int, NoError>.buffer(1)
	///
	/// producer
	///     .collect { values in values.reduce(0, combine: +) == 8 }
	///     .startWithValues { print($0) }
	///
	/// observer.send(value: 1)
	/// observer.send(value: 3)
	/// observer.send(value: 4)
	/// observer.send(value: 7)
	/// observer.send(value: 1)
	/// observer.send(value: 5)
	/// observer.send(value: 6)
	/// observer.sendCompleted()
	///
	/// // Output:
	/// // [1, 3, 4]
	/// // [7, 1]
	/// // [5, 6]
	/// ````
	///
	/// - parameters:
	///   - shouldEmit: A closure to determine, when every time a new value is received,
	///                 whether the collected values should be emitted.
	///
	/// - returns: A signal of arrays of values, as instructed by the `shouldEmit`
	///            closure.
	public func collect(_ shouldEmit: @escaping (_ values: [Value]) -> Bool) -> SignalProducer<[Value], Error> {
		return lift { $0.collect(shouldEmit) }
	}

	/// Collect values from `self`, and emit them if the predicate passes.
	///
	/// When `self` completes any remaining values will be sent, regardless of the
	/// collected values matching `shouldEmit` or not.
	///
	/// If `self` completes without having emitted any value, an empty array would be
	/// emitted, followed by the completion of the produced `Signal`.
	///
	/// ````
	/// let (producer, observer) = SignalProducer<Int, NoError>.buffer(1)
	///
	/// producer
	///     .collect { values, value in value == 7 }
	///     .startWithValues { print($0) }
	///
	/// observer.send(value: 1)
	/// observer.send(value: 1)
	/// observer.send(value: 7)
	/// observer.send(value: 7)
	/// observer.send(value: 5)
	/// observer.send(value: 6)
	/// observer.sendCompleted()
	///
	/// // Output:
	/// // [1, 1]
	/// // [7]
	/// // [7, 5, 6]
	/// ````
	///
	/// - parameters:
	///   - shouldEmit: A closure to determine, when every time a new value is received,
	///                 whether the collected values should be emitted. The new value
	///                 is **not** included in the collected values, and is included when
	///                 the next value is received.
	///
	/// - returns: A producer of arrays of values, as instructed by the `shouldEmit`
	///            closure.
	public func collect(_ shouldEmit: @escaping (_ collected: [Value], _ latest: Value) -> Bool) -> SignalProducer<[Value], Error> {
		return lift { $0.collect(shouldEmit) }
	}

	/// Forward all events onto the given scheduler, instead of whichever
	/// scheduler they originally arrived upon.
	///
	/// - parameters:
	///   - scheduler: A scheduler to deliver events on.
	///
	/// - returns: A producer that, when started, will yield `self` values on
	///            provided scheduler.
	public func observe(on scheduler: Scheduler) -> SignalProducer<Value, Error> {
		return lift { $0.observe(on: scheduler) }
	}

	/// Combine the latest value of the receiver with the latest value from the
	/// given producer.
	///
	/// - note: The returned producer will not send a value until both inputs
	///         have sent at least one value each. 
	///
	/// - note: If either producer is interrupted, the returned producer will
	///         also be interrupted.
	///
	/// - note: The returned producer will not complete until both inputs
	///         complete.
	///
	/// - parameters:
	///   - other: A producer to combine `self`'s value with.
	///
	/// - returns: A producer that, when started, will yield a tuple containing
	///            values of `self` and given producer.
	public func combineLatest<Other: SignalProducerConvertible>(with other: Other) -> SignalProducer<(Value, Other.Value), Error> where Other.Error == Error {
		return SignalProducer.combineLatest(self, other)
	}

	/// Delay `value` and `completed` events by the given interval, forwarding
	/// them on the given scheduler.
	///
	/// - note: `failed` and `interrupted` events are always scheduled
	///         immediately.
	///
	/// - parameters:
	///   - interval: Interval to delay `value` and `completed` events by.
	///   - scheduler: A scheduler to deliver delayed events on.
	///
	/// - returns: A producer that, when started, will delay `value` and
	///            `completed` events and will yield them on given scheduler.
	public func delay(_ interval: TimeInterval, on scheduler: DateScheduler) -> SignalProducer<Value, Error> {
		return lift { $0.delay(interval, on: scheduler) }
	}

	/// Skip the first `count` values, then forward everything afterward.
	///
	/// - parameters:
	///   - count: A number of values to skip.
	///
	/// - returns:  A producer that, when started, will skip the first `count`
	///             values, then forward everything afterward.
	public func skip(first count: Int) -> SignalProducer<Value, Error> {
		return lift { $0.skip(first: count) }
	}

	/// Treats all Events from the input producer as plain values, allowing them
	/// to be manipulated just like any other value.
	///
	/// In other words, this brings Events “into the monad.”
	///
	/// - note: When a Completed or Failed event is received, the resulting
	///         producer will send the Event itself and then complete. When an
	///         `interrupted` event is received, the resulting producer will
	///         send the `Event` itself and then interrupt.
	///
	/// - returns: A producer that sends events as its values.
	public func materialize() -> SignalProducer<ProducedSignal.Event, NoError> {
		return lift { $0.materialize() }
	}

	/// Forward the latest value from `self` with the value from `sampler` as a
	/// tuple, only when `sampler` sends a `value` event.
	///
	/// - note: If `sampler` fires before a value has been observed on `self`,
	///         nothing happens.
	///
	/// - parameters:
	///   - sampler: A producer that will trigger the delivery of `value` event
	///              from `self`.
	///
	/// - returns: A producer that will send values from `self` and `sampler`,
	///            sampled (possibly multiple times) by `sampler`, then complete
	///            once both input producers have completed, or interrupt if
	///            either input producer is interrupted.
	public func sample<Sampler: SignalProducerConvertible>(with sampler: Sampler) -> SignalProducer<(Value, Sampler.Value), Error> where Sampler.Error == NoError {
		return liftLeft(Signal.sample(with:))(sampler.producer)
	}

	/// Forward the latest value from `self` whenever `sampler` sends a `value`
	/// event.
	///
	/// - note: If `sampler` fires before a value has been observed on `self`,
	///         nothing happens.
	///
	/// - parameters:
	///   - sampler: A producer that will trigger the delivery of `value` event
	///              from `self`.
	///
	/// - returns: A producer that, when started, will send values from `self`,
	///            sampled (possibly multiple times) by `sampler`, then complete
	///            once both input producers have completed, or interrupt if
	///            either input producer is interrupted.
	public func sample<Sampler: SignalProducerConvertible>(on sampler: Sampler) -> SignalProducer<Value, Error> where Sampler.Value == (), Sampler.Error == NoError {
		return liftLeft(Signal.sample(on:))(sampler.producer)
	}

	/// Forward the latest value from `samplee` with the value from `self` as a
	/// tuple, only when `self` sends a `value` event.
	/// This is like a flipped version of `sample(with:)`, but `samplee`'s
	/// terminal events are completely ignored.
	///
	/// - note: If `self` fires before a value has been observed on `samplee`,
	///         nothing happens.
	///
	/// - parameters:
	///   - samplee: A producer whose latest value is sampled by `self`.
	///
	/// - returns: A signal that will send values from `self` and `samplee`,
	///            sampled (possibly multiple times) by `self`, then terminate
	///            once `self` has terminated. **`samplee`'s terminated events
	///            are ignored**.
	public func withLatest<Samplee: SignalProducerConvertible>(from samplee: Samplee) -> SignalProducer<(Value, Samplee.Value), Error> where Samplee.Error == NoError {
		return liftRight(Signal.withLatest)(samplee.producer)
	}

	/// Forwards events from `self` until `lifetime` ends, at which point the
	/// returned producer will complete.
	///
	/// - parameters:
	///   - lifetime: A lifetime whose `ended` signal will cause the returned
	///               producer to complete.
	///
	/// - returns: A producer that will deliver events until `lifetime` ends.
	public func take(during lifetime: Lifetime) -> SignalProducer<Value, Error> {
		return lift { $0.take(during: lifetime) }
	}

	/// Forward events from `self` until `trigger` sends a `value` or `completed`
	/// event, at which point the returned producer will complete.
	///
	/// - parameters:
	///   - trigger: A producer whose `value` or `completed` events will stop the
	///              delivery of `value` events from `self`.
	///
	/// - returns: A producer that will deliver events until `trigger` sends
	///            `value` or `completed` events.
	public func take<Trigger: SignalProducerConvertible>(until trigger: Trigger) -> SignalProducer<Value, Error> where Trigger.Value == (), Trigger.Error == NoError {
		return liftRight(Signal.take(until:))(trigger.producer)
	}

	/// Do not forward any values from `self` until `trigger` sends a `value`
	/// or `completed`, at which point the returned producer behaves exactly
	/// like `producer`.
	///
	/// - parameters:
	///   - trigger: A producer whose `value` or `completed` events will start
	///              the deliver of events on `self`.
	///
	/// - returns: A producer that will deliver events once the `trigger` sends
	///            `value` or `completed` events.
	public func skip<Trigger: SignalProducerConvertible>(until trigger: Trigger) -> SignalProducer<Value, Error> where Trigger.Value == (), Trigger.Error == NoError {
		return liftRight(Signal.skip(until:))(trigger.producer)
	}

	/// Forward events from `self` with history: values of the returned producer
	/// are a tuple whose first member is the previous value and whose second
	/// member is the current value. `initial` is supplied as the first member
	/// when `self` sends its first value.
	///
	/// - parameters:
	///   - initial: A value that will be combined with the first value sent by
	///              `self`.
	///
	/// - returns: A producer that sends tuples that contain previous and
	///            current sent values of `self`.
	public func combinePrevious(_ initial: Value) -> SignalProducer<(Value, Value), Error> {
		return lift { $0.combinePrevious(initial) }
	}

	/// Combine all values from `self`, and forward the final result.
	///
	/// See `scan(_:_:)` if the resulting producer needs to forward also the partial
	/// results.
	///
	/// - parameters:
	///   - initialResult: The value to use as the initial accumulating value.
	///   - nextPartialResult: A closure that combines the accumulating value and the
	///                        latest value from `self`. The result would be used in the
	///                        next call of `nextPartialResult`, or emit to the returned
	///                        `Signal` when `self` completes.
	///
	/// - returns: A producer that sends the final result as `self` completes.
	public func reduce<U>(_ initialResult: U, _ nextPartialResult: @escaping (U, Value) -> U) -> SignalProducer<U, Error> {
		return lift { $0.reduce(initialResult, nextPartialResult) }
	}

	/// Combine all values from `self`, and forward the final result.
	///
	/// See `scan(into:_:)` if the resulting producer needs to forward also the partial
	/// results.
	///
	/// - parameters:
	///   - initialResult: The value to use as the initial accumulating value.
	///   - nextPartialResult: A closure that combines the accumulating value and the
	///                        latest value from `self`. The result would be used in the
	///                        next call of `nextPartialResult`, or emit to the returned
	///                        `Signal` when `self` completes.
	///
	/// - returns: A producer that sends the final value as `self` completes.
	public func reduce<U>(into initialResult: U, _ nextPartialResult: @escaping (inout U, Value) -> Void) -> SignalProducer<U, Error> {
		return lift { $0.reduce(into: initialResult, nextPartialResult) }
	}

	/// Combine all values from `self`, and forward the partial results and the final
	/// result.
	///
	/// See `reduce(_:_:)` if the resulting producer needs to forward only the final
	/// result.
	///
	/// - parameters:
	///   - initialResult: The value to use as the initial accumulating value.
	///   - nextPartialResult: A closure that combines the accumulating value and the
	///                        latest value from `self`. The result would be forwarded,
	///                        and would be used in the next call of `nextPartialResult`.
	///
	/// - returns: A producer that sends the partial results of the accumuation, and the
	///            final result as `self` completes.
	public func scan<U>(_ initialResult: U, _ nextPartialResult: @escaping (U, Value) -> U) -> SignalProducer<U, Error> {
		return lift { $0.scan(initialResult, nextPartialResult) }
	}

	/// Combine all values from `self`, and forward the partial results and the final
	/// result.
	///
	/// See `reduce(into:_:)` if the resulting producer needs to forward only the final
	/// result.
	///
	/// - parameters:
	///   - initialResult: The value to use as the initial accumulating value.
	///   - nextPartialResult: A closure that combines the accumulating value and the
	///                        latest value from `self`. The result would be forwarded,
	///                        and would be used in the next call of `nextPartialResult`.
	///
	/// - returns: A producer that sends the partial results of the accumuation, and the
	///            final result as `self` completes.
	public func scan<U>(into initialResult: U, _ nextPartialResult: @escaping (inout U, Value) -> Void) -> SignalProducer<U, Error> {
		return lift { $0.scan(into: initialResult, nextPartialResult) }
	}

	/// Forward only values from `self` that are not considered equivalent to its
	/// immediately preceding value.
	///
	/// - note: The first value is always forwarded.
	///
	/// - parameters:
	///   - isEquivalent: A closure to determine whether two values are equivalent.
	///
	/// - returns: A producer which conditionally forwards values from `self`
	public func skipRepeats(_ isEquivalent: @escaping (Value, Value) -> Bool) -> SignalProducer<Value, Error> {
		return lift { $0.skipRepeats(isEquivalent) }
	}

	/// Do not forward any value from `self` until `shouldContinue` returns `false`, at
	/// which point the returned signal starts to forward values from `self`, including
	/// the one leading to the toggling.
	///
	/// - parameters:
	///   - shouldContinue: A closure to determine whether the skipping should continue.
	///
	/// - returns: A producer which conditionally forwards values from `self`.
	public func skip(while shouldContinue: @escaping (Value) -> Bool) -> SignalProducer<Value, Error> {
		return lift { $0.skip(while: shouldContinue) }
	}

	/// Forwards events from `self` until `replacement` begins sending events.
	///
	/// - parameters:
	///   - replacement: A producer to wait to wait for values from and start
	///                  sending them as a replacement to `self`'s values.
	///
	/// - returns: A producer which passes through `value`, `failed`, and
	///            `interrupted` events from `self` until `replacement` sends an
	///            event, at which point the returned producer will send that
	///            event and switch to passing through events from `replacement`
	///            instead, regardless of whether `self` has sent events
	///            already.
	public func take<Replacement: SignalProducerConvertible>(untilReplacement replacement: Replacement) -> SignalProducer<Value, Error> where Replacement.Value == Value, Replacement.Error == Error {
		return liftRight(Signal.take(untilReplacement:))(replacement.producer)
	}

	/// Wait until `self` completes and then forward the final `count` values
	/// on the returned producer.
	///
	/// - parameters:
	///   - count: Number of last events to send after `self` completes.
	///
	/// - returns: A producer that receives up to `count` values from `self`
	///            after `self` completes.
	public func take(last count: Int) -> SignalProducer<Value, Error> {
		return lift { $0.take(last: count) }
	}

	/// Forward any values from `self` until `shouldContinue` returns `false`, at which
	/// point the produced `Signal` would complete.
	///
	/// - parameters:
	///   - shouldContinue: A closure to determine whether the forwarding of values should
	///                     continue.
	///
	/// - returns: A producer which conditionally forwards values from `self`.
	public func take(while shouldContinue: @escaping (Value) -> Bool) -> SignalProducer<Value, Error> {
		return lift { $0.take(while: shouldContinue) }
	}

	/// Zip elements of two producers into pairs. The elements of any Nth pair
	/// are the Nth elements of the two input producers.
	///
	/// - parameters:
	///   - other: A producer to zip values with.
	///
	/// - returns: A producer that sends tuples of `self` and `otherProducer`.
	public func zip<Other: SignalProducerConvertible>(with other: Other) -> SignalProducer<(Value, Other.Value), Error> where Other.Error == Error {
		return SignalProducer.zip(self, other)
	}

	/// Apply an action to every value from `self`, and forward the value if the action
	/// succeeds. If the action fails with an error, the produced `Signal` would propagate
	/// the failure and terminate.
	///
	/// - parameters:
	///   - action: An action which yields a `Result`.
	///
	/// - returns: A producer which forwards the values from `self` until the given action
	///            fails.
	public func attempt(_ action: @escaping (Value) -> Result<(), Error>) -> SignalProducer<Value, Error> {
		return lift { $0.attempt(action) }
	}

	/// Apply a transform to every value from `self`, and forward the transformed value
	/// if the action succeeds. If the action fails with an error, the produced `Signal`
	/// would propagate the failure and terminate.
	///
	/// - parameters:
	///   - action: A transform which yields a `Result` of the transformed value or the
	///             error.
	///
	/// - returns: A producer which forwards the transformed values.
	public func attemptMap<U>(_ action: @escaping (Value) -> Result<U, Error>) -> SignalProducer<U, Error> {
		return lift { $0.attemptMap(action) }
	}

	/// Forward the latest value on `scheduler` after at least `interval`
	/// seconds have passed since *the returned signal* last sent a value.
	///
	/// If `self` always sends values more frequently than `interval` seconds,
	/// then the returned signal will send a value every `interval` seconds.
	///
	/// To measure from when `self` last sent a value, see `debounce`.
	///
	/// - seealso: `debounce`
	///
	/// - note: If multiple values are received before the interval has elapsed,
	///         the latest value is the one that will be passed on.
	///
	/// - note: If `self` terminates while a value is being throttled, that
	///         value will be discarded and the returned producer will terminate
	///         immediately.
	///
	/// - note: If the device time changed backwards before previous date while
	///         a value is being throttled, and if there is a new value sent,
	///         the new value will be passed anyway.
	///
	/// - parameters:
	///   - interval: Number of seconds to wait between sent values.
	///   - scheduler: A scheduler to deliver events on.
	///
	/// - returns: A producer that sends values at least `interval` seconds
	///            appart on a given scheduler.
	public func throttle(_ interval: TimeInterval, on scheduler: DateScheduler) -> SignalProducer<Value, Error> {
		return lift { $0.throttle(interval, on: scheduler) }
	}

	/// Conditionally throttles values sent on the receiver whenever
	/// `shouldThrottle` is true, forwarding values on the given scheduler.
	///
	/// - note: While `shouldThrottle` remains false, values are forwarded on the
	///         given scheduler. If multiple values are received while
	///         `shouldThrottle` is true, the latest value is the one that will
	///         be passed on.
	///
	/// - note: If the input signal terminates while a value is being throttled,
	///         that value will be discarded and the returned signal will
	///         terminate immediately.
	///
	/// - note: If `shouldThrottle` completes before the receiver, and its last
	///         value is `true`, the returned signal will remain in the throttled
	///         state, emitting no further values until it terminates.
	///
	/// - parameters:
	///   - shouldThrottle: A boolean property that controls whether values
	///                     should be throttled.
	///   - scheduler: A scheduler to deliver events on.
	///
	/// - returns: A producer that sends values only while `shouldThrottle` is false.
	public func throttle<P: PropertyProtocol>(while shouldThrottle: P, on scheduler: Scheduler) -> SignalProducer<Value, Error>
		where P.Value == Bool
	{
		// Using `Property.init(_:)` avoids capturing a strong reference
		// to `shouldThrottle`, so that we don't extend its lifetime.
		let shouldThrottle = Property(shouldThrottle)

		return lift { $0.throttle(while: shouldThrottle, on: scheduler) }
	}

	/// Forward the latest value on `scheduler` after at least `interval`
	/// seconds have passed since `self` last sent a value.
	///
	/// If `self` always sends values more frequently than `interval` seconds,
	/// then the returned signal will never send any values.
	///
	/// To measure from when the *returned signal* last sent a value, see
	/// `throttle`.
	///
	/// - seealso: `throttle`
	///
	/// - note: If multiple values are received before the interval has elapsed,
	///         the latest value is the one that will be passed on.
	///
	/// - note: If `self` terminates while a value is being debounced,
	///         that value will be discarded and the returned producer will
	///         terminate immediately.
	///
	/// - parameters:
	///   - interval: A number of seconds to wait before sending a value.
	///   - scheduler: A scheduler to send values on.
	///
	/// - returns: A producer that sends values that are sent from `self` at
	///            least `interval` seconds apart.
	public func debounce(_ interval: TimeInterval, on scheduler: DateScheduler) -> SignalProducer<Value, Error> {
		return lift { $0.debounce(interval, on: scheduler) }
	}

	/// Forward events from `self` until `interval`. Then if producer isn't
	/// completed yet, fails with `error` on `scheduler`.
	///
	/// - note: If the interval is 0, the timeout will be scheduled immediately.
	///         The producer must complete synchronously (or on a faster 
	///         scheduler) to avoid the timeout.
	///
	/// - parameters:
	///   - interval: Number of seconds to wait for `self` to complete.
	///   - error: Error to send with `failed` event if `self` is not completed
	///            when `interval` passes.
	///   - scheduler: A scheduler to deliver error on.
	///
	/// - returns: A producer that sends events for at most `interval` seconds,
	///            then, if not `completed` - sends `error` with `failed` event
	///            on `scheduler`.
	public func timeout(after interval: TimeInterval, raising error: Error, on scheduler: DateScheduler) -> SignalProducer<Value, Error> {
		return lift { $0.timeout(after: interval, raising: error, on: scheduler) }
	}
}

extension SignalProducer where Value: OptionalProtocol {
	/// Unwraps non-`nil` values and forwards them on the returned signal, `nil`
	/// values are dropped.
	///
	/// - returns: A producer that sends only non-nil values.
	public func skipNil() -> SignalProducer<Value.Wrapped, Error> {
		return lift { $0.skipNil() }
	}
}

extension SignalProducer where Value: EventProtocol, Error == NoError {
	/// The inverse of materialize(), this will translate a producer of `Event`
	/// _values_ into a producer of those events themselves.
	///
	/// - returns: A producer that sends values carried by `self` events.
	public func dematerialize() -> SignalProducer<Value.Value, Value.Error> {
		return lift { $0.dematerialize() }
	}
}

extension SignalProducer where Error == NoError {
	/// Promote a producer that does not generate failures into one that can.
	///
	/// - note: This does not actually cause failers to be generated for the
	///         given producer, but makes it easier to combine with other
	///         producers that may fail; for example, with operators like
	///         `combineLatestWith`, `zipWith`, `flatten`, etc.
	///
	/// - parameters:
	///   - _ An `ErrorType`.
	///
	/// - returns: A producer that has an instantiatable `ErrorType`.
	public func promoteError<F: Swift.Error>(_: F.Type = F.self) -> SignalProducer<Value, F> {
		return lift { $0.promoteError(F.self) }
	}

	/// Promote a producer that does not generate failures into one that can.
	///
	/// - note: This does not actually cause failers to be generated for the
	///         given producer, but makes it easier to combine with other
	///         producers that may fail; for example, with operators like
	///         `combineLatestWith`, `zipWith`, `flatten`, etc.
	///
	/// - parameters:
	///   - _ An `ErrorType`.
	///
	/// - returns: A producer that has an instantiatable `ErrorType`.
	public func promoteError(_: Error.Type = Error.self) -> SignalProducer<Value, Error> {
		return self
	}

	/// Forward events from `self` until `interval`. Then if producer isn't
	/// completed yet, fails with `error` on `scheduler`.
	///
	/// - note: If the interval is 0, the timeout will be scheduled immediately.
	///         The producer must complete synchronously (or on a faster
	///         scheduler) to avoid the timeout.
	///
	/// - parameters:
	///   - interval: Number of seconds to wait for `self` to complete.
	///   - error: Error to send with `failed` event if `self` is not completed
	///            when `interval` passes.
	///   - scheudler: A scheduler to deliver error on.
	///
	/// - returns: A producer that sends events for at most `interval` seconds,
	///            then, if not `completed` - sends `error` with `failed` event
	///            on `scheduler`.
	public func timeout<NewError: Swift.Error>(
		after interval: TimeInterval,
		raising error: NewError,
		on scheduler: DateScheduler
	) -> SignalProducer<Value, NewError> {
		return lift { $0.timeout(after: interval, raising: error, on: scheduler) }
	}

	/// Apply a throwable action to every value from `self`, and forward the values
	/// if the action succeeds. If the action throws an error, the produced `Signal`
	/// would propagate the failure and terminate.
	///
	/// - parameters:
	///   - action: A throwable closure to perform an arbitrary action on the value.
	///
	/// - returns: A producer which forwards the successful values of the given action.
	public func attempt(_ action: @escaping (Value) throws -> Void) -> SignalProducer<Value, AnyError> {
		return lift { $0.attempt(action) }
	}

	/// Apply a throwable action to every value from `self`, and forward the results
	/// if the action succeeds. If the action throws an error, the produced `Signal`
	/// would propagate the failure and terminate.
	///
	/// - parameters:
	///   - action: A throwable closure to perform an arbitrary action on the value, and
	///             yield a result.
	///
	/// - returns: A producer which forwards the successful results of the given action.
	public func attemptMap<U>(_ action: @escaping (Value) throws -> U) -> SignalProducer<U, AnyError> {
		return lift { $0.attemptMap(action) }
	}
}

extension SignalProducer where Error == AnyError {
	/// Apply a throwable action to every value from `self`, and forward the values
	/// if the action succeeds. If the action throws an error, the produced `Signal`
	/// would propagate the failure and terminate.
	///
	/// - parameters:
	///   - action: A throwable closure to perform an arbitrary action on the value.
	///
	/// - returns: A producer which forwards the successful values of the given action.
	public func attempt(_ action: @escaping (Value) throws -> Void) -> SignalProducer<Value, AnyError> {
		return lift { $0.attempt(action) }
	}

	/// Apply a throwable transform to every value from `self`, and forward the results
	/// if the action succeeds. If the transform throws an error, the produced `Signal`
	/// would propagate the failure and terminate.
	///
	/// - parameters:
	///   - transform: A throwable transform.
	///
	/// - returns: A producer which forwards the successfully transformed values.
	public func attemptMap<U>(_ transform: @escaping (Value) throws -> U) -> SignalProducer<U, AnyError> {
		return lift { $0.attemptMap(transform) }
	}
}

extension SignalProducer where Value: Equatable {
	/// Forward only values from `self` that are not equal to its immediately preceding
	/// value.
	///
	/// - note: The first value is always forwarded.
	///
	/// - returns: A property which conditionally forwards values from `self`.
	public func skipRepeats() -> SignalProducer<Value, Error> {
		return lift { $0.skipRepeats() }
	}
}

extension SignalProducer {
	/// Forward only those values from `self` that have unique identities across
	/// the set of all values that have been seen.
	///
	/// - note: This causes the identities to be retained to check for 
	///         uniqueness.
	///
	/// - parameters:
	///   - transform: A closure that accepts a value and returns identity
	///                value.
	///
	/// - returns: A producer that sends unique values during its lifetime.
	public func uniqueValues<Identity: Hashable>(_ transform: @escaping (Value) -> Identity) -> SignalProducer<Value, Error> {
		return lift { $0.uniqueValues(transform) }
	}
}

extension SignalProducer where Value: Hashable {
	/// Forward only those values from `self` that are unique across the set of
	/// all values that have been seen.
	///
	/// - note: This causes the values to be retained to check for uniqueness.
	///         Providing a function that returns a unique value for each sent
	///         value can help you reduce the memory footprint.
	///
	/// - returns: A producer that sends unique values during its lifetime.
	public func uniqueValues() -> SignalProducer<Value, Error> {
		return lift { $0.uniqueValues() }
	}
}

extension SignalProducer {
	/// Injects side effects to be performed upon the specified producer events.
	///
	/// - note: In a composed producer, `starting` is invoked in the reverse
	///         direction of the flow of events.
	///
	/// - parameters:
	///   - starting: A closure that is invoked before the producer is started.
	///   - started: A closure that is invoked after the producer is started.
	///   - event: A closure that accepts an event and is invoked on every
	///            received event.
	///   - failed: A closure that accepts error object and is invoked for
	///             `failed` event.
	///   - completed: A closure that is invoked for `completed` event.
	///   - interrupted: A closure that is invoked for `interrupted` event.
	///   - terminated: A closure that is invoked for any terminating event.
	///   - disposed: A closure added as disposable when signal completes.
	///   - value: A closure that accepts a value from `value` event.
	///
	/// - returns: A producer with attached side-effects for given event cases.
	public func on(
		starting: (() -> Void)? = nil,
		started: (() -> Void)? = nil,
		event: ((ProducedSignal.Event) -> Void)? = nil,
		failed: ((Error) -> Void)? = nil,
		completed: (() -> Void)? = nil,
		interrupted: (() -> Void)? = nil,
		terminated: (() -> Void)? = nil,
		disposed: (() -> Void)? = nil,
		value: ((Value) -> Void)? = nil
	) -> SignalProducer<Value, Error> {
		return SignalProducer { _ -> Instance in
			let instance = self.producer.builder()
			let signal = instance.producedSignal.on(event: event,
			                                        failed: failed,
			                                        completed: completed,
			                                        interrupted: interrupted,
			                                        terminated: terminated,
			                                        disposed: disposed,
			                                        value: value)

			return Instance(producedSignal: signal,
			                observerDidSetup: { starting?(); instance.observerDidSetup(); started?() },
			                interruptHandle: instance.interruptHandle)
		}
	}

	/// Start the returned producer on the given `Scheduler`.
	///
	/// - note: This implies that any side effects embedded in the producer will
	///         be performed on the given scheduler as well.
	///
	/// - note: Events may still be sent upon other schedulers — this merely
	///         affects where the `start()` method is run.
	///
	/// - parameters:
	///   - scheduler: A scheduler to deliver events on.
	///
	/// - returns: A producer that will deliver events on given `scheduler` when
	///            started.
	public func start(on scheduler: Scheduler) -> SignalProducer<Value, Error> {
		return SignalProducer { observer, lifetime in
			let disposable = scheduler.schedule {
				self.startWithSignal { signal, signalDisposable in
					lifetime.observeEnded(signalDisposable.dispose)
					signal.observe(observer)
				}
			}

			if let d = disposable { lifetime.observeEnded(d.dispose) }
		}
	}
}

extension SignalProducer {
	/// Combines the values of all the given producers, in the manner described by
	/// `combineLatest(with:)`.
	public static func combineLatest<A: SignalProducerConvertible, B: SignalProducerConvertible>(_ a: A, _ b: B) -> SignalProducer<(Value, B.Value), Error> where A.Value == Value, A.Error == Error, B.Error == Error {
		return .init { observer, lifetime in
			flattenStart(lifetime, a.producer, b.producer) { Signal.combineLatest($0, $1).observe(observer) }
		}
	}

	/// Combines the values of all the given producers, in the manner described by
	/// `combineLatest(with:)`.
	public static func combineLatest<A: SignalProducerConvertible, B: SignalProducerConvertible, C: SignalProducerConvertible>(_ a: A, _ b: B, _ c: C) -> SignalProducer<(Value, B.Value, C.Value), Error> where A.Value == Value, A.Error == Error, B.Error == Error, C.Error == Error {
		return .init { observer, lifetime in
			flattenStart(lifetime, a.producer, b.producer, c.producer) { Signal.combineLatest($0, $1, $2).observe(observer) }
		}
	}

	/// Combines the values of all the given producers, in the manner described by
	/// `combineLatest(with:)`.
	public static func combineLatest<A: SignalProducerConvertible, B: SignalProducerConvertible, C: SignalProducerConvertible, D: SignalProducerConvertible>(_ a: A, _ b: B, _ c: C, _ d: D) -> SignalProducer<(Value, B.Value, C.Value, D.Value), Error> where A.Value == Value, A.Error == Error, B.Error == Error, C.Error == Error, D.Error == Error {
		return .init { observer, lifetime in
			flattenStart(lifetime, a.producer, b.producer, c.producer, d.producer) { Signal.combineLatest($0, $1, $2, $3).observe(observer) }
		}
	}

	/// Combines the values of all the given producers, in the manner described by
	/// `combineLatest(with:)`.
	public static func combineLatest<A: SignalProducerConvertible, B: SignalProducerConvertible, C: SignalProducerConvertible, D: SignalProducerConvertible, E: SignalProducerConvertible>(_ a: A, _ b: B, _ c: C, _ d: D, _ e: E) -> SignalProducer<(Value, B.Value, C.Value, D.Value, E.Value), Error> where A.Value == Value, A.Error == Error , B.Error == Error, C.Error == Error, D.Error == Error, E.Error == Error {
		return .init { observer, lifetime in
			flattenStart(lifetime, a.producer, b.producer, c.producer, d.producer, e.producer) { Signal.combineLatest($0, $1, $2, $3, $4).observe(observer) }
		}
	}

	/// Combines the values of all the given producers, in the manner described by
	/// `combineLatest(with:)`.
	public static func combineLatest<A: SignalProducerConvertible, B: SignalProducerConvertible, C: SignalProducerConvertible, D: SignalProducerConvertible, E: SignalProducerConvertible, F: SignalProducerConvertible>(_ a: A, _ b: B, _ c: C, _ d: D, _ e: E, _ f: F) -> SignalProducer<(Value, B.Value, C.Value, D.Value, E.Value, F.Value), Error> where A.Value == Value, A.Error == Error, B.Error == Error, C.Error == Error, D.Error == Error, E.Error == Error, F.Error == Error {
		return .init { observer, lifetime in
			flattenStart(lifetime, a.producer, b.producer, c.producer, d.producer, e.producer, f.producer) { Signal.combineLatest($0, $1, $2, $3, $4, $5).observe(observer) }
		}
	}

	/// Combines the values of all the given producers, in the manner described by
	/// `combineLatest(with:)`.
	public static func combineLatest<A: SignalProducerConvertible, B: SignalProducerConvertible, C: SignalProducerConvertible, D: SignalProducerConvertible, E: SignalProducerConvertible, F: SignalProducerConvertible, G: SignalProducerConvertible>(_ a: A, _ b: B, _ c: C, _ d: D, _ e: E, _ f: F, _ g: G) -> SignalProducer<(Value, B.Value, C.Value, D.Value, E.Value, F.Value, G.Value), Error> where A.Value == Value, A.Error == Error, B.Error == Error, C.Error == Error, D.Error == Error, E.Error == Error, F.Error == Error, G.Error == Error {
		return .init { observer, lifetime in
			flattenStart(lifetime, a.producer, b.producer, c.producer, d.producer, e.producer, f.producer, g.producer) { Signal.combineLatest($0, $1, $2, $3, $4, $5, $6).observe(observer) }
		}
	}

	/// Combines the values of all the given producers, in the manner described by
	/// `combineLatest(with:)`.
	public static func combineLatest<A: SignalProducerConvertible, B: SignalProducerConvertible, C: SignalProducerConvertible, D: SignalProducerConvertible, E: SignalProducerConvertible, F: SignalProducerConvertible, G: SignalProducerConvertible, H: SignalProducerConvertible>(_ a: A, _ b: B, _ c: C, _ d: D, _ e: E, _ f: F, _ g: G, _ h: H) -> SignalProducer<(Value, B.Value, C.Value, D.Value, E.Value, F.Value, G.Value, H.Value), Error> where A.Value == Value, A.Error == Error, B.Error == Error, C.Error == Error, D.Error == Error, E.Error == Error, F.Error == Error, G.Error == Error, H.Error == Error {
		return .init { observer, lifetime in
			flattenStart(lifetime, a.producer, b.producer, c.producer, d.producer, e.producer, f.producer, g.producer, h.producer) { Signal.combineLatest($0, $1, $2, $3, $4, $5, $6, $7).observe(observer) }
		}
	}

	/// Combines the values of all the given producers, in the manner described by
	/// `combineLatest(with:)`.
	public static func combineLatest<A: SignalProducerConvertible, B: SignalProducerConvertible, C: SignalProducerConvertible, D: SignalProducerConvertible, E: SignalProducerConvertible, F: SignalProducerConvertible, G: SignalProducerConvertible, H: SignalProducerConvertible, I: SignalProducerConvertible>(_ a: A, _ b: B, _ c: C, _ d: D, _ e: E, _ f: F, _ g: G, _ h: H, _ i: I) -> SignalProducer<(Value, B.Value, C.Value, D.Value, E.Value, F.Value, G.Value, H.Value, I.Value), Error> where A.Value == Value, A.Error == Error, B.Error == Error, C.Error == Error, D.Error == Error, E.Error == Error, F.Error == Error, G.Error == Error, H.Error == Error, I.Error == Error {
		return .init { observer, lifetime in
			flattenStart(lifetime, a.producer, b.producer, c.producer, d.producer, e.producer, f.producer, g.producer, h.producer, i.producer) { Signal.combineLatest($0, $1, $2, $3, $4, $5, $6, $7, $8).observe(observer) }
		}
	}

	/// Combines the values of all the given producers, in the manner described by
	/// `combineLatest(with:)`.
	public static func combineLatest<A: SignalProducerConvertible, B: SignalProducerConvertible, C: SignalProducerConvertible, D: SignalProducerConvertible, E: SignalProducerConvertible, F: SignalProducerConvertible, G: SignalProducerConvertible, H: SignalProducerConvertible, I: SignalProducerConvertible, J: SignalProducerConvertible>(_ a: A, _ b: B, _ c: C, _ d: D, _ e: E, _ f: F, _ g: G, _ h: H, _ i: I, _ j: J) -> SignalProducer<(Value, B.Value, C.Value, D.Value, E.Value, F.Value, G.Value, H.Value, I.Value, J.Value), Error> where A.Value == Value, A.Error == Error, B.Error == Error, C.Error == Error, D.Error == Error, E.Error == Error, F.Error == Error, G.Error == Error, H.Error == Error, I.Error == Error, J.Error == Error {
		return .init { observer, lifetime in
			flattenStart(lifetime, a.producer, b.producer, c.producer, d.producer, e.producer, f.producer, g.producer, h.producer, i.producer, j.producer) { Signal.combineLatest($0, $1, $2, $3, $4, $5, $6, $7, $8, $9).observe(observer) }
		}
	}

	/// Combines the values of all the given producers, in the manner described by
	/// `combineLatest(with:)`. Will return an empty `SignalProducer` if the sequence is empty.
	public static func combineLatest<S: Sequence>(_ producers: S) -> SignalProducer<[Value], Error> where S.Iterator.Element: SignalProducerConvertible, S.Iterator.Element.Value == Value, S.Iterator.Element.Error == Error {
		return start(producers, Signal.combineLatest)
	}

	/// Zips the values of all the given producers, in the manner described by
	/// `zip(with:)`.
	public static func zip<A: SignalProducerConvertible, B: SignalProducerConvertible>(_ a: A, _ b: B) -> SignalProducer<(Value, B.Value), Error> where A.Value == Value, A.Error == Error, B.Error == Error {
		return .init { observer, lifetime in
			flattenStart(lifetime, a.producer, b.producer) { Signal.zip($0, $1).observe(observer) }
		}
	}

	/// Zips the values of all the given producers, in the manner described by
	/// `zip(with:)`.
	public static func zip<A: SignalProducerConvertible, B: SignalProducerConvertible, C: SignalProducerConvertible>(_ a: A, _ b: B, _ c: C) -> SignalProducer<(Value, B.Value, C.Value), Error> where A.Value == Value, A.Error == Error, B.Error == Error, C.Error == Error {
		return .init { observer, lifetime in
			flattenStart(lifetime, a.producer, b.producer, c.producer) { Signal.zip($0, $1, $2).observe(observer) }
		}
	}

	/// Zips the values of all the given producers, in the manner described by
	/// `zip(with:)`.
	public static func zip<A: SignalProducerConvertible, B: SignalProducerConvertible, C: SignalProducerConvertible, D: SignalProducerConvertible>(_ a: A, _ b: B, _ c: C, _ d: D) -> SignalProducer<(Value, B.Value, C.Value, D.Value), Error> where A.Value == Value, A.Error == Error, B.Error == Error, C.Error == Error, D.Error == Error {
		return .init { observer, lifetime in
			flattenStart(lifetime, a.producer, b.producer, c.producer, d.producer) { Signal.zip($0, $1, $2, $3).observe(observer) }
		}
	}

	/// Zips the values of all the given producers, in the manner described by
	/// `zip(with:)`.
	public static func zip<A: SignalProducerConvertible, B: SignalProducerConvertible, C: SignalProducerConvertible, D: SignalProducerConvertible, E: SignalProducerConvertible>(_ a: A, _ b: B, _ c: C, _ d: D, _ e: E) -> SignalProducer<(Value, B.Value, C.Value, D.Value, E.Value), Error> where A.Value == Value, A.Error == Error, B.Error == Error, C.Error == Error, D.Error == Error, E.Error == Error {
		return .init { observer, lifetime in
			flattenStart(lifetime, a.producer, b.producer, c.producer, d.producer, e.producer) { Signal.zip($0, $1, $2, $3, $4).observe(observer) }
		}
	}

	/// Zips the values of all the given producers, in the manner described by
	/// `zip(with:)`.
	public static func zip<A: SignalProducerConvertible, B: SignalProducerConvertible, C: SignalProducerConvertible, D: SignalProducerConvertible, E: SignalProducerConvertible, F: SignalProducerConvertible>(_ a: A, _ b: B, _ c: C, _ d: D, _ e: E, _ f: F) -> SignalProducer<(Value, B.Value, C.Value, D.Value, E.Value, F.Value), Error> where A.Value == Value, A.Error == Error, B.Error == Error, C.Error == Error, D.Error == Error, E.Error == Error, F.Error == Error {
		return .init { observer, lifetime in
			flattenStart(lifetime, a.producer, b.producer, c.producer, d.producer, e.producer, f.producer) { Signal.zip($0, $1, $2, $3, $4, $5).observe(observer) }
		}
	}

	/// Zips the values of all the given producers, in the manner described by
	/// `zip(with:)`.
	public static func zip<A: SignalProducerConvertible, B: SignalProducerConvertible, C: SignalProducerConvertible, D: SignalProducerConvertible, E: SignalProducerConvertible, F: SignalProducerConvertible, G: SignalProducerConvertible>(_ a: A, _ b: B, _ c: C, _ d: D, _ e: E, _ f: F, _ g: G) -> SignalProducer<(Value, B.Value, C.Value, D.Value, E.Value, F.Value, G.Value), Error> where A.Value == Value, A.Error == Error, B.Error == Error, C.Error == Error, D.Error == Error, E.Error == Error, F.Error == Error, G.Error == Error {
		return .init { observer, lifetime in
			flattenStart(lifetime, a.producer, b.producer, c.producer, d.producer, e.producer, f.producer, g.producer) { Signal.zip($0, $1, $2, $3, $4, $5, $6).observe(observer) }
		}
	}

	/// Zips the values of all the given producers, in the manner described by
	/// `zip(with:)`.
	public static func zip<A: SignalProducerConvertible, B: SignalProducerConvertible, C: SignalProducerConvertible, D: SignalProducerConvertible, E: SignalProducerConvertible, F: SignalProducerConvertible, G: SignalProducerConvertible, H: SignalProducerConvertible>(_ a: A, _ b: B, _ c: C, _ d: D, _ e: E, _ f: F, _ g: G, _ h: H) -> SignalProducer<(Value, B.Value, C.Value, D.Value, E.Value, F.Value, G.Value, H.Value), Error> where A.Value == Value, A.Error == Error, B.Error == Error, C.Error == Error, D.Error == Error, E.Error == Error, F.Error == Error, G.Error == Error, H.Error == Error {
		return .init { observer, lifetime in
			flattenStart(lifetime, a.producer, b.producer, c.producer, d.producer, e.producer, f.producer, g.producer, h.producer) { Signal.zip($0, $1, $2, $3, $4, $5, $6, $7).observe(observer) }
		}
	}

	/// Zips the values of all the given producers, in the manner described by
	/// `zip(with:)`.
	public static func zip<A: SignalProducerConvertible, B: SignalProducerConvertible, C: SignalProducerConvertible, D: SignalProducerConvertible, E: SignalProducerConvertible, F: SignalProducerConvertible, G: SignalProducerConvertible, H: SignalProducerConvertible, I: SignalProducerConvertible>(_ a: A, _ b: B, _ c: C, _ d: D, _ e: E, _ f: F, _ g: G, _ h: H, _ i: I) -> SignalProducer<(Value, B.Value, C.Value, D.Value, E.Value, F.Value, G.Value, H.Value, I.Value), Error> where A.Value == Value, A.Error == Error, B.Error == Error, C.Error == Error, D.Error == Error, E.Error == Error, F.Error == Error, G.Error == Error, H.Error == Error, I.Error == Error {
		return .init { observer, lifetime in
			flattenStart(lifetime, a.producer, b.producer, c.producer, d.producer, e.producer, f.producer, g.producer, h.producer, i.producer) { Signal.zip($0, $1, $2, $3, $4, $5, $6, $7, $8).observe(observer) }
		}
	}

	/// Zips the values of all the given producers, in the manner described by
	/// `zip(with:)`.
	public static func zip<A: SignalProducerConvertible, B: SignalProducerConvertible, C: SignalProducerConvertible, D: SignalProducerConvertible, E: SignalProducerConvertible, F: SignalProducerConvertible, G: SignalProducerConvertible, H: SignalProducerConvertible, I: SignalProducerConvertible, J: SignalProducerConvertible>(_ a: A, _ b: B, _ c: C, _ d: D, _ e: E, _ f: F, _ g: G, _ h: H, _ i: I, _ j: J) -> SignalProducer<(Value, B.Value, C.Value, D.Value, E.Value, F.Value, G.Value, H.Value, I.Value, J.Value), Error> where A.Value == Value, A.Error == Error, B.Error == Error, C.Error == Error, D.Error == Error, E.Error == Error, F.Error == Error, G.Error == Error, H.Error == Error, I.Error == Error, J.Error == Error {
		return .init { observer, lifetime in
			flattenStart(lifetime, a.producer, b.producer, c.producer, d.producer, e.producer, f.producer, g.producer, h.producer, i.producer, j.producer) { Signal.zip($0, $1, $2, $3, $4, $5, $6, $7, $8, $9).observe(observer) }
		}
	}

	/// Zips the values of all the given producers, in the manner described by
	/// `zipWith`. Will return an empty `SignalProducer` if the sequence is empty.
	public static func zip<S: Sequence>(_ producers: S) -> SignalProducer<[Value], Error> where S.Iterator.Element: SignalProducerConvertible, S.Iterator.Element.Value == Value, S.Iterator.Element.Error == Error {
		return start(producers, Signal.zip)
	}

	private static func start<S: Sequence>(_ producers: S, _ transform: @escaping (ReversedRandomAccessCollection<[Signal<Value, Error>]>) -> Signal<[Value], Error>) -> SignalProducer<[Value], Error> where S.Iterator.Element: SignalProducerConvertible, S.Iterator.Element.Value == Value, S.Iterator.Element.Error == Error {
		return SignalProducer<[Value], Error> { observer, lifetime in
			var producers = Array(producers)
			var signals: [Signal<Value, Error>] = []

			guard !producers.isEmpty else {
				observer.sendCompleted()
				return
			}

			func start() {
				guard !producers.isEmpty else {
					transform(signals.reversed()).observe(observer)
					return
				}

				producers.removeLast().producer.startWithSignal { signal, interruptHandle in
					lifetime.observeEnded(interruptHandle.dispose)
					signals.append(signal)

					start()
				}
			}

			start()
		}
	}
}

extension SignalProducer {
	/// Repeat `self` a total of `count` times. In other words, start producer
	/// `count` number of times, each one after previously started producer
	/// completes.
	///
	/// - note: Repeating `1` time results in an equivalent signal producer.
	///
	/// - note: Repeating `0` times results in a producer that instantly
	///         completes.
	///
	/// - precondition: `count` must be non-negative integer.
	///
	/// - parameters:
	///   - count: Number of repetitions.
	///
	/// - returns: A signal producer start sequentially starts `self` after
	///            previously started producer completes.
	public func `repeat`(_ count: Int) -> SignalProducer<Value, Error> {
		precondition(count >= 0)

		if count == 0 {
			return .empty
		} else if count == 1 {
			return producer
		}

		return SignalProducer { observer, lifetime in
			let serialDisposable = SerialDisposable()
			lifetime.observeEnded(serialDisposable.dispose)

			func iterate(_ current: Int) {
				self.startWithSignal { signal, signalDisposable in
					serialDisposable.inner = signalDisposable

					signal.observe { event in
						if case .completed = event {
							let remainingTimes = current - 1
							if remainingTimes > 0 {
								iterate(remainingTimes)
							} else {
								observer.sendCompleted()
							}
						} else {
							observer.action(event)
						}
					}
				}
			}

			iterate(count)
		}
	}

	/// Ignore failures up to `count` times.
	///
	/// - precondition: `count` must be non-negative integer.
	///
	/// - parameters:
	///   - count: Number of retries.
	///
	/// - returns: A signal producer that restarts up to `count` times.
	public func retry(upTo count: Int) -> SignalProducer<Value, Error> {
		precondition(count >= 0)

		if count == 0 {
			return producer
		} else {
			return flatMapError { _ in
				self.retry(upTo: count - 1)
			}
		}
	}

	/// Wait for completion of `self`, *then* forward all events from
	/// `replacement`. Any failure or interruption sent from `self` is
	/// forwarded immediately, in which case `replacement` will not be started,
	/// and none of its events will be be forwarded.
	///
	/// - note: All values sent from `self` are ignored.
	///
	/// - parameters:
	///   - replacement: A producer to start when `self` completes.
	///
	/// - returns: A producer that sends events from `self` and then from
	///            `replacement` when `self` completes.
	public func then<U>(_ replacement: SignalProducer<U, NoError>) -> SignalProducer<U, Error> {
		return _then(replacement.promoteError(Error.self))
	}

	/// Wait for completion of `self`, *then* forward all events from
	/// `replacement`. Any failure or interruption sent from `self` is
	/// forwarded immediately, in which case `replacement` will not be started,
	/// and none of its events will be be forwarded.
	///
	/// - note: All values sent from `self` are ignored.
	///
	/// - parameters:
	///   - replacement: A producer to start when `self` completes.
	///
	/// - returns: A producer that sends events from `self` and then from
	///            `replacement` when `self` completes.
	public func then<U>(_ replacement: SignalProducer<U, Error>) -> SignalProducer<U, Error> {
		return _then(replacement)
	}

	// NOTE: The overload below is added to disambiguate compile-time selection of
	//       `then(_:)`.

	/// Wait for completion of `self`, *then* forward all events from
	/// `replacement`. Any failure or interruption sent from `self` is
	/// forwarded immediately, in which case `replacement` will not be started,
	/// and none of its events will be be forwarded.
	///
	/// - note: All values sent from `self` are ignored.
	///
	/// - parameters:
	///   - replacement: A producer to start when `self` completes.
	///
	/// - returns: A producer that sends events from `self` and then from
	///            `replacement` when `self` completes.
	public func then(_ replacement: SignalProducer<Value, Error>) -> SignalProducer<Value, Error> {
		return _then(replacement)
	}

	// NOTE: The method below is the shared implementation of `then(_:)`. The underscore
	//       prefix is added to avoid self referencing in `then(_:)` overloads with
	//       regard to the most specific rule of overload selection in Swift.

	internal func _then<U>(_ replacement: SignalProducer<U, Error>) -> SignalProducer<U, Error> {
		return SignalProducer<U, Error> { observer, lifetime in
			self.startWithSignal { signal, signalDisposable in
				lifetime.observeEnded(signalDisposable.dispose)

				signal.observe { event in
					switch event {
					case let .failed(error):
						observer.send(error: error)
					case .completed:
						let interruptHandle = replacement.start(observer)
						lifetime.observeEnded(interruptHandle.dispose)
					case .interrupted:
						observer.sendInterrupted()
					case .value:
						break
					}
				}
			}
		}
	}
}

extension SignalProducer where Error == NoError {
	/// Wait for completion of `self`, *then* forward all events from
	/// `replacement`.
	///
	/// - note: All values sent from `self` are ignored.
	///
	/// - parameters:
	///   - replacement: A producer to start when `self` completes.
	///
	/// - returns: A producer that sends events from `self` and then from
	///            `replacement` when `self` completes.
	public func then<U, NewError: Swift.Error>(_ replacement: SignalProducer<U, NewError>) -> SignalProducer<U, NewError> {
		return promoteError(NewError.self)._then(replacement)
	}

	// NOTE: The overload below is added to disambiguate compile-time selection of
	//       `then(_:)`.

	/// Wait for completion of `self`, *then* forward all events from
	/// `replacement`.
	///
	/// - note: All values sent from `self` are ignored.
	///
	/// - parameters:
	///   - replacement: A producer to start when `self` completes.
	///
	/// - returns: A producer that sends events from `self` and then from
	///            `replacement` when `self` completes.
	public func then<U>(_ replacement: SignalProducer<U, NoError>) -> SignalProducer<U, NoError> {
		return _then(replacement)
	}
}

extension SignalProducer {
	/// Start the producer, then block, waiting for the first value.
	///
	/// When a single value or error is sent, the returned `Result` will
	/// represent those cases. However, when no values are sent, `nil` will be
	/// returned.
	///
	/// - returns: Result when single `value` or `failed` event is received.
	///            `nil` when no events are received.
	public func first() -> Result<Value, Error>? {
		return take(first: 1).single()
	}

	/// Start the producer, then block, waiting for events: `value` and
	/// `completed`.
	///
	/// When a single value or error is sent, the returned `Result` will
	/// represent those cases. However, when no values are sent, or when more
	/// than one value is sent, `nil` will be returned.
	///
	/// - returns: Result when single `value` or `failed` event is received.
	///            `nil` when 0 or more than 1 events are received.
	public func single() -> Result<Value, Error>? {
		let semaphore = DispatchSemaphore(value: 0)
		var result: Result<Value, Error>?

		take(first: 2).start { event in
			switch event {
			case let .value(value):
				if result != nil {
					// Move into failure state after recieving another value.
					result = nil
					return
				}
				result = .success(value)
			case let .failed(error):
				result = .failure(error)
				semaphore.signal()
			case .completed, .interrupted:
				semaphore.signal()
			}
		}

		semaphore.wait()
		return result
	}

	/// Start the producer, then block, waiting for the last value.
	///
	/// When a single value or error is sent, the returned `Result` will
	/// represent those cases. However, when no values are sent, `nil` will be
	/// returned.
	///
	/// - returns: Result when single `value` or `failed` event is received.
	///            `nil` when no events are received.
	public func last() -> Result<Value, Error>? {
		return take(last: 1).single()
	}

	/// Starts the producer, then blocks, waiting for completion.
	///
	/// When a completion or error is sent, the returned `Result` will represent
	/// those cases.
	///
	/// - returns: Result when single `completion` or `failed` event is
	///            received.
	public func wait() -> Result<(), Error> {
		return then(SignalProducer<(), Error>(value: ())).last() ?? .success(())
	}

	/// Creates a new `SignalProducer` that will multicast values emitted by
	/// the underlying producer, up to `capacity`.
	/// This means that all clients of this `SignalProducer` will see the same
	/// version of the emitted values/errors.
	///
	/// The underlying `SignalProducer` will not be started until `self` is
	/// started for the first time. When subscribing to this producer, all
	/// previous values (up to `capacity`) will be emitted, followed by any new
	/// values.
	///
	/// If you find yourself needing *the current value* (the last buffered
	/// value) you should consider using `PropertyType` instead, which, unlike
	/// this operator, will guarantee at compile time that there's always a
	/// buffered value. This operator is not recommended in most cases, as it
	/// will introduce an implicit relationship between the original client and
	/// the rest, so consider alternatives like `PropertyType`, or representing
	/// your stream using a `Signal` instead.
	///
	/// This operator is only recommended when you absolutely need to introduce
	/// a layer of caching in front of another `SignalProducer`.
	///
	/// - precondition: `capacity` must be non-negative integer.
	///
	/// - parameters:
	///   - capacity: Number of values to hold.
	///
	/// - returns: A caching producer that will hold up to last `capacity`
	///            values.
	public func replayLazily(upTo capacity: Int) -> SignalProducer<Value, Error> {
		precondition(capacity >= 0, "Invalid capacity: \(capacity)")

		// This will go "out of scope" when the returned `SignalProducer` goes
		// out of scope. This lets us know when we're supposed to dispose the
		// underlying producer. This is necessary because `struct`s don't have
		// `deinit`.
		let lifetimeToken = Lifetime.Token()
		let lifetime = Lifetime(lifetimeToken)

		let state = Atomic(ReplayState<Value, Error>(upTo: capacity))

		let start: Atomic<(() -> Void)?> = Atomic {
			// Start the underlying producer.
			self
				.take(during: lifetime)
				.start { event in
					let observers: Bag<Signal<Value, Error>.Observer>? = state.modify { state in
						defer { state.enqueue(event) }
						return state.observers
					}
					observers?.forEach { $0.action(event) }
				}
		}

		return SignalProducer { observer, lifetime in
			// Don't dispose of the original producer until all observers
			// have terminated.
			lifetime.observeEnded { _ = lifetimeToken }

			while true {
				var result: Result<Bag<Signal<Value, Error>.Observer>.Token?, ReplayError<Value>>!
				state.modify {
					result = $0.observe(observer)
				}

				switch result! {
				case let .success(token):
					if let token = token {
						lifetime.observeEnded {
							state.modify {
								$0.removeObserver(using: token)
							}
						}
					}

					// Start the underlying producer if it has never been started.
					start.swap(nil)?()

					// Terminate the replay loop.
					return

				case let .failure(error):
					error.values.forEach(observer.send(value:))
				}
			}
		}
	}
}

extension SignalProducer where Value == Bool {
	/// Create a producer that computes a logical NOT in the latest values of `self`.
	///
	/// - returns: A producer that emits the logical NOT results.
	public func negate() -> SignalProducer<Value, Error> {
		return self.lift { $0.negate() }
	}
	
	/// Create a producer that computes a logical AND between the latest values of `self`
	/// and `producer`.
	///
	/// - parameters:
	///   - booleans: A producer of booleans to be combined with `self`.
	///
	/// - returns: A producer that emits the logical AND results.
	public func and<Booleans: SignalProducerConvertible>(_ booleans: Booleans) -> SignalProducer<Value, Error> where Booleans.Value == Value, Booleans.Error == Error {
		return self.liftLeft(Signal.and)(booleans.producer)
	}

	/// Create a producer that computes a logical OR between the latest values of `self`
	/// and `producer`.
	///
	/// - parameters:
	///   - booleans: A producer of booleans to be combined with `self`.
	///
	/// - returns: A producer that emits the logical OR results.
	public func or<Booleans: SignalProducerConvertible>(_ booleans: Booleans) -> SignalProducer<Value, Error> where Booleans.Value == Value, Booleans.Error == Error {
		return self.liftLeft(Signal.or)(booleans.producer)
	}
}

/// Represents a recoverable error of an observer not being ready for an
/// attachment to a `ReplayState`, and the observer should replay the supplied
/// values before attempting to observe again.
private struct ReplayError<Value>: Error {
	/// The values that should be replayed by the observer.
	let values: [Value]
}

private struct ReplayState<Value, Error: Swift.Error> {
	let capacity: Int

	/// All cached values.
	var values: [Value] = []

	/// A termination event emitted by the underlying producer.
	///
	/// This will be nil if termination has not occurred.
	var terminationEvent: Signal<Value, Error>.Event?

	/// The observers currently attached to the caching producer, or `nil` if the
	/// caching producer was terminated.
	var observers: Bag<Signal<Value, Error>.Observer>? = Bag()

	/// The set of in-flight replay buffers.
	var replayBuffers: [ObjectIdentifier: [Value]] = [:]

	/// Initialize the replay state.
	///
	/// - parameters:
	///   - capacity: The maximum amount of values which can be cached by the
	///               replay state.
	init(upTo capacity: Int) {
		self.capacity = capacity
	}

	/// Attempt to observe the replay state.
	///
	/// - warning: Repeatedly observing the replay state with the same observer
	///            should be avoided.
	///
	/// - parameters:
	///   - observer: The observer to be registered.
	///
	/// - returns: If the observer is successfully attached, a `Result.success`
	///            with the corresponding removal token would be returned.
	///            Otherwise, a `Result.failure` with a `ReplayError` would be
	///            returned.
	mutating func observe(_ observer: Signal<Value, Error>.Observer) -> Result<Bag<Signal<Value, Error>.Observer>.Token?, ReplayError<Value>> {
		// Since the only use case is `replayLazily`, which always creates a unique
		// `Observer` for every produced signal, we can use the ObjectIdentifier of
		// the `Observer` to track them directly.
		let id = ObjectIdentifier(observer)

		switch replayBuffers[id] {
		case .none where !values.isEmpty:
			// No in-flight replay buffers was found, but the `ReplayState` has one or
			// more cached values in the `ReplayState`. The observer should replay
			// them before attempting to observe again.
			replayBuffers[id] = []
			return .failure(ReplayError(values: values))

		case let .some(buffer) where !buffer.isEmpty:
			// An in-flight replay buffer was found with one or more buffered values.
			// The observer should replay them before attempting to observe again.
			defer { replayBuffers[id] = [] }
			return .failure(ReplayError(values: buffer))

		case let .some(buffer) where buffer.isEmpty:
			// Since an in-flight but empty replay buffer was found, the observer is
			// ready to be attached to the `ReplayState`.
			replayBuffers.removeValue(forKey: id)

		default:
			// No values has to be replayed. The observer is ready to be attached to
			// the `ReplayState`.
			break
		}

		if let event = terminationEvent {
			observer.action(event)
		}

		return .success(observers?.insert(observer))
	}

	/// Enqueue the supplied event to the replay state.
	///
	/// - parameter:
	///   - event: The event to be cached.
	mutating func enqueue(_ event: Signal<Value, Error>.Event) {
		switch event {
		case let .value(value):
			for key in replayBuffers.keys {
				replayBuffers[key]!.append(value)
			}

			switch capacity {
			case 0:
				// With a capacity of zero, `state.values` can never be filled.
				break

			case 1:
				values = [value]

			default:
				values.append(value)

				let overflow = values.count - capacity
				if overflow > 0 {
					values.removeFirst(overflow)
				}
			}

		case .completed, .failed, .interrupted:
			// Disconnect all observers and prevent future attachments.
			terminationEvent = event
			observers = nil
		}
	}

	/// Remove the observer represented by the supplied token.
	///
	/// - parameters:
	///   - token: The token of the observer to be removed.
	mutating func removeObserver(using token: Bag<Signal<Value, Error>.Observer>.Token) {
		observers?.remove(using: token)
	}
}

extension SignalProducer where Value == Date, Error == NoError {
	/// Create a repeating timer of the given interval, with a reasonable default
	/// leeway, sending updates on the given scheduler.
	///
	/// - note: This timer will never complete naturally, so all invocations of
	///         `start()` must be disposed to avoid leaks.
	///
	/// - precondition: `interval` must be non-negative number.
	///
	///	- note: If you plan to specify an `interval` value greater than 200,000
	///			seconds, use `timer(interval:on:leeway:)` instead
	///			and specify your own `leeway` value to avoid potential overflow.
	///
	/// - parameters:
	///   - interval: An interval between invocations.
	///   - scheduler: A scheduler to deliver events on.
	///
	/// - returns: A producer that sends `NSDate` values every `interval` seconds.
	public static func timer(interval: DispatchTimeInterval, on scheduler: DateScheduler) -> SignalProducer<Value, Error> {
		// Apple's "Power Efficiency Guide for Mac Apps" recommends a leeway of
		// at least 10% of the timer interval.
		return timer(interval: interval, on: scheduler, leeway: interval * 0.1)
	}

	/// Creates a repeating timer of the given interval, sending updates on the
	/// given scheduler.
	///
	/// - note: This timer will never complete naturally, so all invocations of
	///         `start()` must be disposed to avoid leaks.
	///
	/// - precondition: `interval` must be non-negative number.
	///
	/// - precondition: `leeway` must be non-negative number.
	///
	/// - parameters:
	///   - interval: An interval between invocations.
	///   - scheduler: A scheduler to deliver events on.
	///   - leeway: Interval leeway. Apple's "Power Efficiency Guide for Mac Apps"
	///             recommends a leeway of at least 10% of the timer interval.
	///
	/// - returns: A producer that sends `NSDate` values every `interval` seconds.
	public static func timer(interval: DispatchTimeInterval, on scheduler: DateScheduler, leeway: DispatchTimeInterval) -> SignalProducer<Value, Error> {
		precondition(interval.timeInterval >= 0)
		precondition(leeway.timeInterval >= 0)

		return SignalProducer { observer, lifetime in
			let disposable = scheduler.schedule(after: scheduler.currentDate.addingTimeInterval(interval),
			                                    interval: interval,
			                                    leeway: leeway,
			                                    action: { observer.send(value: scheduler.currentDate) })
			if let d = disposable { lifetime.observeEnded(d.dispose)}
		}
	}
}<|MERGE_RESOLUTION|>--- conflicted
+++ resolved
@@ -497,65 +497,6 @@
 	/// - returns: A binary operator that operates on two signal producers.
 	public func lift<U, F, V, G>(_ transform: @escaping (Signal<Value, Error>) -> (Signal<U, F>) -> Signal<V, G>) -> (SignalProducer<U, F>) -> SignalProducer<V, G> {
 		return liftRight(transform)
-	}
-
-<<<<<<< HEAD
-	/// Right-associative lifting of a binary signal operator over producers.
-	/// That is, the argument producer will be started before the receiver. When
-	/// both producers are synchronous this order can be important depending on
-	/// the operator to generate correct results.
-	fileprivate func liftRight<U, F, V, G>(_ transform: @escaping (Signal<Value, Error>) -> (Signal<U, F>) -> Signal<V, G>) -> (SignalProducer<U, F>) -> SignalProducer<V, G> {
-		return { otherProducer in
-			return SignalProducer<V, G> { observer, lifetime in
-				self.startWithSignal { signal, disposable in
-					lifetime.observeEnded(disposable.dispose)
-
-					otherProducer.startWithSignal { otherSignal, otherDisposable in
-						lifetime.observeEnded(otherDisposable.dispose)
-
-						transform(signal)(otherSignal).observe(observer)
-					}
-				}
-			}
-		}
-	}
-
-	/// Left-associative lifting of a binary signal operator over producers.
-	/// That is, the receiver will be started before the argument producer. When
-	/// both producers are synchronous this order can be important depending on
-	/// the operator to generate correct results.
-	fileprivate func liftLeft<U, F, V, G>(_ transform: @escaping (Signal<Value, Error>) -> (Signal<U, F>) -> Signal<V, G>) -> (SignalProducer<U, F>) -> SignalProducer<V, G> {
-		return { otherProducer in
-			return SignalProducer<V, G> { observer, lifetime in
-				otherProducer.startWithSignal { otherSignal, otherDisposable in
-					lifetime.observeEnded(otherDisposable.dispose)
-					
-					self.startWithSignal { signal, disposable in
-						lifetime.observeEnded(disposable.dispose)
-
-						transform(signal)(otherSignal).observe(observer)
-					}
-				}
-			}
-=======
-	/// Lift a binary Signal operator to operate upon a Signal and a
-	/// SignalProducer instead.
-	///
-	/// In other words, this will create a new `SignalProducer` which will apply
-	/// the given `Signal` operator to _every_ `Signal` created from the two
-	/// producers, just as if the operator had been applied to each `Signal`
-	/// yielded from `start()`.
-	///
-	/// - parameters:
-	///   - transform: A binary operator to lift.
-	///
-	/// - returns: A binary operator that works on `Signal` and returns
-	///            `SignalProducer`.
-	public func lift<U, F, V, G>(_ transform: @escaping (Signal<Value, Error>) -> (Signal<U, F>) -> Signal<V, G>) -> (Signal<U, F>) -> SignalProducer<V, G> {
-		return { otherSignal in
-			return self.liftRight(transform)(SignalProducer<U, F>(otherSignal))
->>>>>>> 66ae241b
-		}
 	}
 }
 
